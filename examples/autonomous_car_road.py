#!/usr/bin/env python
""" The autonomous car example presented in the CDC/HSCC paper, illustrating the use of 
rhtlp module.

ORIGINALLY BY Nok Wongpiromsarn (nok@cds.caltech.edu)
August 28, 2010

Small modifications by Yuchen Lin.
12 Aug 2011
"""


#@import_section@
import sys, os
import math
from numpy import array
from subprocess import call

from tulip.polytope import Polytope
from tulip.discretize import CtsSysDyn
from tulip.spec import GRSpec
from tulip.rhtlp import RHTLPProb, ShortHorizonProb
from tulip import grsim
#@import_section_end@


# Road configuration and Problem setup
#@roadsetup@
roadWidth = 3
roadLength = 10
dpopup = 2
dsr = 3
horizon = 3
#@roadsetup_end@

# Continuous dynamics: \dot{x} = u_x, \dot{y} = u_y
#@contdyn@
A = array([[1.1052, 0.],[ 0., 1.1052]])
B = array([[1.1052, 0.],[ 0., 1.1052]])
U = Polytope(array([[1., 0.],[-1., 0.], [0., 1.], [0., -1.]]), array([[1.],[1.],[1.],[1.]]))
sys_dyn = CtsSysDyn(A,B,[],[],U,[])
#@contdyn_end@


# Variables and propositions
#@varprop@
env_vars = {}
cont_props = {}
for x in xrange(0, roadLength):
    for y in xrange(0, roadWidth):
        id = str((y*roadLength)+x)
        obs = 'obs' + id
        cell = 'X' + id
        env_vars[obs] = 'boolean'
        cont_props[cell] = Polytope(array([[1., 0.], [-1., 0.], [0., 1.], [0., -1.]]),
                                    array([[x+1.], [-float(x)], [y+1.], [-float(y)]]))
#@varprop_end@

########################################
# Specification
########################################
#@spec@
<<<<<<< HEAD
spec = GRSpec(env_init='', sys_init='', env_safety='', sys_safety='',
              env_prog='', sys_prog='')
spec.sys_init = ''
=======
spec = GRSpec()
spec.env_init=''  # Hack to use GRSpec in an outdated way.
spec.env_safety=''
spec.env_prog=''
spec.sys_init=''
spec.sys_safety=''
spec.sys_prog=''

>>>>>>> 0256f09e
init_cells = range(0, roadLength*(roadWidth-1)+1, roadLength)

# Assumption on the initial state
for id in xrange(0, roadLength*roadWidth):
    if (not id in init_cells):
        if (len(spec.sys_init) > 0):
            spec.sys_init += ' & '
        spec.sys_init += '!X' + str(id)
spec.sys_init = '(' + spec.sys_init + ')'


# If started in the left lane, then there is an obstalce in the right lane.
for x in xrange(0, roadLength):
    cell = ''
    for y in xrange(int(math.floor(roadWidth/2)), roadWidth):
        if (len(cell) > 0):
            cell += ' | '
        cell += 'X' + str(y*roadLength + x)
    obs = ''
    for obsx in xrange(max([0, x-1]), min([roadLength, x+2])):
        if (len(obs) > 0):
            obs += ' | '
        obs += 'obs' + str(obsx)
    if (len(spec.sys_init) > 0):
        spec.sys_init += ' &\n\t'
    spec.sys_init += '((' + cell + ') -> (' + obs + '))'

for id in init_cells:
    obs = 'obs' + str(id)
    cell = 'X' + str(id)
    # The robot does not collide with an obstacle
    if (len(spec.sys_init) > 0):
        spec.sys_init += ' &\n\t'
    spec.sys_init += '(' + cell + ' -> !' + obs + ')'

    # The robot is not surrounded by obstacles
    spec.sys_init += ' &\n\t'
    spec.sys_init += '(' + cell + ' -> !(' + 'obs' + str(id+1) 
    if (math.floor(id/roadLength) < roadWidth - 1):
        spec.sys_init += ' & obs' + str(id + roadLength)
    if (math.floor(id/roadLength) > 0):
        spec.sys_init += ' & obs' + str(id - roadLength)
    spec.sys_init += '))'

# Assumption on the environment
# Obstacle is always detected before the robot gets too close to it
for x in xrange(0,roadLength):
    cell = ''
    for j in xrange(max([0, x-dpopup]), min([roadLength, x+dpopup+1])):
        for k in xrange(0, roadWidth):
            if (len(cell) > 0):
                cell += ' | '
            cell += 'X' + str(k*roadLength + j)
    for k in xrange(0, roadWidth):
        obs = 'obs' + str(k*roadLength+x)
        if (len(spec.env_safety) > 0):
            spec.env_safety += ' &\n\t'
        spec.env_safety += '(((' + cell +') & !' + obs + ') -> next(!' + obs + '))'

# Sensing range
for x in xrange(0,roadLength):
    cell = ''
    for y in xrange(0,roadWidth):
        if (len(cell) > 0):
            cell += ' | '
        cell += 'X' + str(y*roadLength + x)
    obs = ''
    for j in xrange(x+dsr, roadLength):
        for k in xrange(0, roadWidth):
            if (len(obs) > 0):
                obs += ' & '
            obs += '!obs' + str(k*roadLength + j)
    for j in xrange(0, x-dsr+1):
        for k in xrange(0, roadWidth):
            if (len(obs) > 0):
                obs += ' & '
            obs += '!obs' + str(k*roadLength + j)
    if (len(obs) > 0):
        if (len(spec.env_safety) > 0):
            spec.env_safety += ' &\n\t'
        spec.env_safety += '((' + cell + ') -> (' + obs + '))'

# The road is not blocked
for i in xrange(0, roadLength):
    for j in xrange(max([0, i-1]), min([i+2, roadLength])):
        for k in xrange(max([0,j-1]), min([j+2,roadLength])):
            if (len(spec.env_safety) > 0):
                spec.env_safety += ' &\n\t'
            spec.env_safety += '!(obs' + str(i) + ' & obs' + str(roadLength+j) + \
                ' & obs' + str(2*roadLength+k) + ')'

for x in xrange(0, roadLength-2):
    if (len(spec.env_safety) > 0):
        spec.env_safety += ' &\n\t'
    spec.env_safety += '((obs' + str(roadLength+x) + ' & obs' + str(roadLength+x+1) + \
        ') -> (!obs' + str(x+2) + ' & !obs' + str(roadLength+x+2) + \
        ' & !obs' + str(2*roadLength+x+2) + '))'


# Obstacle does not disappear
for x in xrange(0, roadLength):
    for y in xrange(0, roadWidth):
        obs = 'obs' + str((y*roadLength)+x)
        if (len(spec.env_safety) > 0):
            spec.env_safety += ' &\n\t'
        spec.env_safety += '(' + obs + ' -> next(' + obs + '))'

# Guarantee
# No collision
for x in xrange(0, roadLength):
    for y in xrange(0, roadWidth):
        id = str((y*roadLength)+x)
        obs = 'obs' + id
        cell = 'X' + id
        if (len(spec.sys_safety) > 0):
            spec.sys_safety += ' &\n\t'
        spec.sys_safety += '(' + obs + ' -> !' + cell + ')'
        
# Stay in the right lane unless the lane is blocked
for x in xrange(0, roadLength):
    cell = ''
    for y in xrange(int(math.floor(roadWidth/2)), roadWidth):
        if (len(cell) > 0):
            cell += ' | '
        cell += 'X' + str(y*roadLength + x)
    obs = ''
    for obsx in xrange(max([0, x-1]), min([roadLength, x+2])):
        for obsy in xrange(0, int(math.floor(roadWidth/2)+1)):
            if (len(obs) > 0):
                obs += ' | '
            obs += 'obs' + str(obsy*roadLength + obsx)
    if (len(spec.sys_safety) > 0):
        spec.sys_safety += ' &\n\t'
    spec.sys_safety += '((' + cell + ') -> (' + obs + '))'

# Get to the end of the road
final_cells = range(roadLength-1, roadLength*roadWidth, roadLength)
cell = ''
for fcell in final_cells:
    if (len(cell) > 0):
        cell += ' | '
    cell += 'X' + str(fcell)
spec.sys_prog = '(' + cell + ')'
#@spec_end@


#@prob@
rhtlpprob = RHTLPProb(shprobs=[], Phi='True', discretize=False,
                      env_vars = env_vars, sys_disc_vars = {},
                      disc_props = {}, cont_props = cont_props, spec = spec,
                      sp_name = os.path.join('tmpspec', 'a_car'))
#@prob_end@


########################################
# Short Horizon Problems
########################################
#@shorthoriz@
for x_init in xrange(0, roadLength):
    print 'adding W' + str(x_init)
    # Environment variables
    env_vars = {}
    for y in xrange(0, roadWidth):
        for x in xrange(x_init, x_init+horizon):
            varname = 'obs' + str((y*roadLength)+x)
            env_vars[varname] = 'boolean'

    # System continuous variable
    sys_cont_vars = ['x', 'y']
    cont_state_space = Polytope(array([[1., 0.], [-1., 0.], [0., 1.], [0., -1.]]), \
                                    array([[float(min([x_init+horizon, roadLength]))], \
                                               [float(-x_init)], \
                                               [float(roadWidth)], \
                                               [0.]]))

    # W
    initCells = range(x_init, x_init+roadLength*(roadWidth-1)+1, roadLength)
    W = ''
    for i in initCells:
        if (len(W) > 0):
            W += ' | '
        W += 'X' + str(i)
    print W

    # Phi
    Phi = ''
    for id in initCells:
        obs = 'obs' + str(id)
        cell = 'X' + str(id)
        # The robot does not collide with an obstacle
        if (len(Phi) > 0):
            Phi += ' &\n\t'
        Phi += '(' + cell + ' -> !' + obs + ')'

        # The robot is not surrounded by obstacles
        if (id % roadLength < roadLength-1):
            Phi += ' &\n\t'
            Phi += '(' + cell + ' -> !(' + 'obs' + str(id+1) 
            if (math.floor(id/roadLength) < roadWidth - 1):
                Phi += ' & obs' + str(id + roadLength)
            if (math.floor(id/roadLength) > 0):
                Phi += ' & obs' + str(id - roadLength)
            Phi += '))'

        # If started in the left lane, then there is an obstalce in the right lane.
        if (math.floor(id/roadLength) >= math.floor(roadWidth/2)):
            Phi += ' &\n\t'
            obs = ''
            x = id % roadLength
            for obsx in xrange(max([0, x-1]), min([roadLength, x+2])):
                for obsy in xrange(0, int(math.floor(roadWidth/2)+1)):
                    if (len(obs) > 0):
                        obs += ' | '
                    obs += 'obs' + str(obsy*roadLength + obsx)
            Phi += '(' + cell + ' -> (' + obs + '))'

    rhtlpprob.addSHProb(ShortHorizonProb(W=W, FW=[], Phi=Phi,
                                         global_prob = rhtlpprob,
                                         env_vars = env_vars,
                                         sys_disc_vars = {},
                                         disc_props = {},
                                         cont_state_space=cont_state_space,
                                         cont_props = cont_props,
                                         sys_dyn = sys_dyn,
                                         sp_name = os.path.join('tmpspec',
                                                                'W'+str(x_init))))
#@shorthoriz_end@

#@setF@
for x_init in xrange(0, roadLength):
    FWind = min([roadLength-1, x_init+horizon-1])
    rhtlpprob.shprobs[x_init].setFW(FW=rhtlpprob.shprobs[FWind], update=True, verbose=3)
#@setF_end@

# Validate whether rhtpprob is valid
#@valid@
ret = rhtlpprob.validate()
#@valid_end@

# The result of the above validate() call is
# state 
#   (= X25 false)
#   (= X24 false)
#   (= X27 false)
#   (= X26 false)
#   (= X23 false)
#   (= X22 false)
#   (= X21 false)
#   (= X20 false)
#   (= X8 false)
#   (= X9 false)
#   (= X2 false)
#   (= X3 false)
#   (= X0 false)
#   (= X1 false)
#   (= X6 false)
#   (= X7 false)
#   (= X4 false)
#   (= X5 false)
#   (= X18 false)
#   (= X19 false)
#   (= X10 false)
#   (= X11 false)
#   (= X12 false)
#   (= X13 false)
#   (= X14 false)
#   (= X15 false)
#   (= X16 false)
#   (= X17 false)
#   (= X29 false)
#   (= X28 false)
#   is not in any W
# Since we know that we don't have to deal with the above state, we will exclude it.
#@exclude@
excluded_state = {}
for id in xrange(0, roadLength*roadWidth):
    excluded_state['X'+str(id)] = False

ret = rhtlpprob.validate(excluded_state=excluded_state)
print ret
#@exclude_end@

# Synthesize automatons for each short horizon problem.
aut_list = [shprob.synthesizePlannerAut() for shprob in rhtlpprob.shprobs]

# Remove dead-end states from automata.
for aut in aut_list:
    aut.trimDeadStates()

if raw_input("Do you want to open in Gephi? (y/n)") == 'y':
    # Generate graph of all automatons.
    destfile = 'acar_example.gexf'
    grsim.writeStatesToFile(aut_list, destfile)

    # Display graph.
    try:
        print "Opening GEXF file in Gephi."
        call(["gephi", destfile])
    except:
        print "Failed to open " + destfile + " in Gephi. Try:\n\n" + \
              "gephi " + destfile + "\n\n"<|MERGE_RESOLUTION|>--- conflicted
+++ resolved
@@ -60,11 +60,6 @@
 # Specification
 ########################################
 #@spec@
-<<<<<<< HEAD
-spec = GRSpec(env_init='', sys_init='', env_safety='', sys_safety='',
-              env_prog='', sys_prog='')
-spec.sys_init = ''
-=======
 spec = GRSpec()
 spec.env_init=''  # Hack to use GRSpec in an outdated way.
 spec.env_safety=''
@@ -73,7 +68,6 @@
 spec.sys_safety=''
 spec.sys_prog=''
 
->>>>>>> 0256f09e
 init_cells = range(0, roadLength*(roadWidth-1)+1, roadLength)
 
 # Assumption on the initial state
