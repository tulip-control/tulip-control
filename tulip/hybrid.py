# Copyright (c) 2011, 2012, 2013 by California Institute of Technology
# All rights reserved.
#
# Redistribution and use in source and binary forms, with or without
# modification, are permitted provided that the following conditions
# are met:
#
# 1. Redistributions of source code must retain the above copyright
#    notice, this list of conditions and the following disclaimer.
# 
# 2. Redistributions in binary form must reproduce the above copyright
#    notice, this list of conditions and the following disclaimer in the
#    documentation and/or other materials provided with the distribution.
# 
# 3. Neither the name of the California Institute of Technology nor
#    the names of its contributors may be used to endorse or promote
#    products derived from this software without specific prior
#    written permission.
# 
# THIS SOFTWARE IS PROVIDED BY THE COPYRIGHT HOLDERS AND CONTRIBUTORS
# "AS IS" AND ANY EXPRESS OR IMPLIED WARRANTIES, INCLUDING, BUT NOT
# LIMITED TO, THE IMPLIED WARRANTIES OF MERCHANTABILITY AND FITNESS
# FOR A PARTICULAR PURPOSE ARE DISCLAIMED.  IN NO EVENT SHALL CALTECH
# OR THE CONTRIBUTORS BE LIABLE FOR ANY DIRECT, INDIRECT, INCIDENTAL,
# SPECIAL, EXEMPLARY, OR CONSEQUENTIAL DAMAGES (INCLUDING, BUT NOT
# LIMITED TO, PROCUREMENT OF SUBSTITUTE GOODS OR SERVICES; LOSS OF
# USE, DATA, OR PROFITS; OR BUSINESS INTERRUPTION) HOWEVER CAUSED AND
# ON ANY THEORY OF LIABILITY, WHETHER IN CONTRACT, STRICT LIABILITY,
# OR TORT (INCLUDING NEGLIGENCE OR OTHERWISE) ARISING IN ANY WAY OUT
# OF THE USE OF THIS SOFTWARE, EVEN IF ADVISED OF THE POSSIBILITY OF
# SUCH DAMAGE.
#
"""
Classes representing hybrid dynamical systems.
"""
import logging
logger = logging.getLogger(__name__)

from warnings import warn
import itertools
from pprint import pformat

import numpy as np

import polytope as pc

try:
    from tulip.graphics import newax, quiver
except Exception, e:
    logger.error(e)
    quiver = None

def indent(s, n):
    s = s.split('\n')
    w = n*' '
    return w + ('\n'+w).join(s)

class LtiSysDyn(object):
    """Represent discrete-time continuous-state dynamics::
    
        s[t+1] = A*s[t] + B*u[t] + E*d[t] + K
    
    subject to the constraints::
    
        u[t] \in Uset
        d[t] \in Wset
        s[t] \in domain
    
    where:
        - u[t] the control input
        - d[t] the disturbance input
        - s[t] the system state
    
    A LtiSysDyn object contains the fields:
    
        - A, B, E, K, (matrices)
<<<<<<< HEAD
        - Uset, Wset and domain (each a C{polytope.Polytope})
=======
        - Uset, Wset and domain (each a L{polytope.Polytope})
        - time_semantics: 'discrete' (if system is originally a discrete-time
          system) or 'sampled' (if system is sampled from a continuous-time
          system)
        - timestep: A positive real number containing the timestep (for sampled
          system)
>>>>>>> 9524b31f
    
    as defined above.
    
    Note
    ====
    For state-dependent bounds on the input,::
        [u[t]; s[t]] \in Uset
    can be used.
    
    See Also
    ========
    L{PwaSysDyn}, L{SwitchedSysDyn}, C{polytope.Polytope}
    """
    def __init__(self, A=None, B=None, E=None, K=None,
                 Uset=None,Wset=None, domain=None, time_semantics=None,
                 timestep=None):
        
        if Uset is None:
            warn('Uset not given to LtiSysDyn()')
        elif not isinstance(Uset, pc.Polytope):
            raise Exception('`Uset` has to be a Polytope')
           
        if domain is None:
            warn('Domain is not given in LtiSysDyn()')
        elif not isinstance(domain, pc.Polytope):
            raise Exception('`domain` has to be a Polytope')
        
        # check dimensions agree
        try:
            nA, mA = A.shape
        except:
            raise TypeError('A matrix must be 2d array')
        if nA != mA:
            raise ValueError('A must be square')
        if domain is not None:
            if domain.dim != mA:
                raise Exception('domain.dim != A.size[1]')
        
        if B is not None:
            try:
                nB, mB = B.shape
            except:
                raise TypeError('B matrix must be 2d array')
            if nA != nB:
                raise ValueError('A and B must have same number of rows')
            if Uset is not None:
                if (Uset.dim != mB) and (Uset.dim != mB + nA):
                    msg = 'Uset.dim != B.size[1]'
                    msg += ' and != B.size[1] + A.size[1]'
                    raise Exception(msg)
        
        if E is not None:
            try:
                nE, mE = E.shape
            except:
                raise TypeError('E matrix must be 2d array')
            if nA != nE:
                raise ValueError('A and E must have same number of rows')
            if Wset is not None:
                if Wset.dim != mE:
                    raise Exception('Wset.dim != E.size[1]')
        
        if K is not None:
            try:
                nK, mK = K.shape
            except:
                raise TypeError('K column vector must be 2d array')
            
            if nA != nK:
                raise ValueError('A and K must have same number of rows')
            if mK != 1:
                raise ValueError('K must be a column vector')
        
        self.A = A
        self.B = B
        
        if K is None:
            if len(A) != 0:
                self.K = np.zeros([mA, 1])
            else:
                self.K = K
        else:
            self.K = K.reshape(K.size,1)

        if E is None and (len(A) != 0):
            self.E = np.zeros([mA, 1])
            self.Wset = pc.Polytope()
        else:
            self.E = E
            self.Wset = Wset
        
        self.Uset = Uset
        self.domain = domain

        # Check that timestep and semantics are valid.
        _check_time_data(time_semantics, timestep)
        self.time_semantics = time_semantics
        self.timestep = timestep


    def __str__(self):
        n = 3
        output = 'A =\n' + indent(str(self.A), n)
        output += '\nB =\n' + indent(str(self.B), n)
        output += '\nE =\n' + indent(str(self.E), n)
        output += '\nK =\n' + indent(str(self.K), n)
        output += '\nUset =\n' + indent(str(self.Uset), n)
        output += '\nWset =\n' + indent(str(self.Wset), n)
        return output
    
    def plot(self, ax=None, color=np.random.rand(3), show_domain=True):
        if quiver is None:
            warn('pyvectorized not found. No plotting.')
            return
        
        (x, res) = pc.grid_region(self.domain)
        n = self.A.shape[0]
        DA = self.A - np.eye(n)
        v = DA.dot(x)
        
        if ax is None:
            ax, fig = newax()
        
        if show_domain:
            self.domain.plot(ax, color)
        quiver(x, v, ax)
        
        return ax

class PwaSysDyn(object):
    """PwaSysDyn class for specifying a polytopic piecewise affine system.
    A PwaSysDyn object contains the fields:
    
      - C{list_subsys}: list of L{LtiSysDyn}

      - C{domain}: domain over which piecewise affine system is defined,
          type: polytope.Polytope

      - C{time_semantics}: 'discrete' (if system is originally a discrete-time
       system) or 'sampled' (if system is sampled from a continuous-time
       system)

      - C{timestep}: A positive real number containing the timestep (for sampled
        systems)

    For the system to be well-defined the domains of its subsystems should be
    mutually exclusive (modulo intersections with empty interior) and cover the
    domain.
    
    See Also
    ========
    L{LtiSysDyn}, L{SwitchedSysDyn}, C{polytope.Polytope}
    """
    def __init__(self, list_subsys=[], domain=None, time_semantics=None,
                 timestep=None, overwrite_time=True):
        """
        @type overwrite_time: bool
        @param overwrite_time: If true, then overwrites any time data in the
                               objects in C{list_subsys} with the data in 
                               C{time_semantics} and C{timestep} variables. 
                               Otherwise checks that the time data of the
                               objects in C{list_subsys} are consistent with 
                               C{time_semantics} and C{timestep}.
        """

        if domain is None:
            warn("Domain not given to PwaSysDyn()")
        
        if ((domain is not None) and
            (not (isinstance(domain, pc.Polytope) or
                isinstance(domain, pc.Region))
            )
        ):
            raise Exception("PwaSysDyn: `domain` has to be a Polytope or Region")

        if len(list_subsys) > 0:
            uncovered_dom = domain.copy()
            n = list_subsys[0].A.shape[1]  # State space dimension
            m = list_subsys[0].B.shape[1]  # Input space dimension
            p = list_subsys[0].E.shape[1]  # Disturbance space dimension
            for subsys in list_subsys:
                uncovered_dom = uncovered_dom.diff(subsys.domain)
                if (n!=subsys.A.shape[1] or m!=subsys.B.shape[1] or 
                    p!=subsys.E.shape[1]):
                    raise Exception("PwaSysDyn: state, input, disturbance " + 
                                    "dimensions have to be the same for all " +
                                     "subsystems")
            if not pc.is_empty(uncovered_dom):
                raise Exception("PwaSysDyn: subdomains must cover the domain")
            for x in itertools.combinations(list_subsys, 2):
                if pc.is_fulldim(x[0].domain.intersect(x[1].domain) ):
                    raise Exception("PwaSysDyn: subdomains have to be mutually"+
                        " exclusive")
        
        self.list_subsys = list_subsys
        self.domain = domain

        # Input time semantics
        _check_time_data(time_semantics, timestep)
        if overwrite_time:
            _push_time_data(self.list_subsys, time_semantics, timestep)
        else:
            _check_time_consistency(list_subsys, time_semantics, timestep)
        self.timestep = timestep
        self.time_semantics = time_semantics
   

    def __str__(self):
        s = 'Piecewise-Affine System Dynamics\n'
        s += 30 * '-' + 2*'\n'
        
        s += 3*' ' + 'Domain:\n\n'
        s += indent(str(self.domain), n=6) + '\n'
    
        for i, sys in enumerate(self.list_subsys):
            s += 3*' ' + 'Subsystem: ' + str(i) +'\n'
            s += indent(str(sys), n=6)
        return s
    
    @classmethod
    def from_lti(cls, A=[], B=[], E=[], K=[],
                 Uset=None, Wset=None,domain=None):
        lti_sys = LtiSysDyn(A,B,E,K,Uset,Wset,domain)
        return cls([lti_sys], domain)
    
    def plot(self, ax=None, show_domain=True):
        if ax is None:
            ax, fig = newax()
        
        for subsystem in self.list_subsys:
            subsystem.plot(ax, color=np.random.rand(3),
                           show_domain=show_domain)
        return ax

class SwitchedSysDyn(object):
    """Represent hybrid systems switching between dynamic modes.
    
    A C{SwitchedSysDyn} represents a system with switching modes
    that depend on both discrete:
    
        - n_env environment variables (uncontrolled)
        - n_sys system variables (controlled)
    
    A C{SwitchedSysDyn} object contains the fields:
    
     - C{disc_domain_size}: 2-tuple of numbers of modes
       type: (n_env, n_sys)
    
     - C{env_labels}: (optional) labels for discrete environment variables
       type: list of len(n_env)
       default: range(n_env)
    
     - C{disc_sys_labels}: (optional) labels for discrete system variables
       type: list of len(n_sys)
       default: range(n_sys)
    
     - C{dynamics}: mapping mode 2-tuples to active dynamics::
         
         (env_label, sys_label) -> PwaSysDyn
       
       type: dict
       default: If no env_label or sys_label passed,
       then default to int indices (i,j) L{PwaSysDyn}.
    
     - C{cts_ss}: continuous state space over which hybrid system is defined.
       type: C{polytope.Region}
    
     - C{time_semantics}: 'discrete' (if system is originally a discrete-time
       system) or 'sampled' (if system is sampled from a continuous-time
       system)

     - C{timestep}: A positive real number containing the timestep (for sampled
       systems)

       
    Note
    ====
    We assume that system and environment switching modes are
    independent of one another.  (Use LTL statement to make it not so.)
    
    See Also
    ========
    L{LtiSysDyn}, L{PwaSysDyn}, C{polytope.Region}
    """
    def __init__(self, disc_domain_size=(1,1),
                 dynamics=None, cts_ss=None,
                 env_labels=None, disc_sys_labels=None, time_semantics=None,
                 timestep=None, overwrite_time=True):
        """
        @type overwrite_time: bool
        @param overwrite_time: If true, then overwrites any time data in the
                               objects in C{list_subsys} with the data in 
                               C{time_semantics} and C{timestep} variables. 
                               Otherwise checks that the time data of the
                               objects in C{list_subsys} are consistent with 
                               C{time_semantics} and C{timestep}.
        """

        # check that the continuous domain is specified
        if cts_ss is None:
            warn('continuous state space not given to SwitchedSysDyn')
        else:
            if not isinstance(cts_ss, (pc.Polytope, pc.Region) ):
                raise Exception('SwitchedSysDyn: ' +
                   '`cts_ss` must be a Polytope or Region')
        
        self.disc_domain_size = disc_domain_size
        
        # If label numbers agree with disc_domain_size, then use them.
        # Otherwise, ignore the labels.
        n_env, n_sys = disc_domain_size
        
        self._env_labels = self._check_labels(n_env, env_labels)
        self._disc_sys_labels = self._check_labels(n_sys, disc_sys_labels)
        
        # Check each dynamics key is a valid mode,
        # i.e., a valid combination of env and sys labels.
        if dynamics is not None:
            modes = self.all_mode_combs
            
            undefined_modes = set(dynamics.keys()).difference(modes)
            
            if undefined_modes:
                msg = 'SwitchedSysDyn: `dynamics` keys inconsistent'
                msg += ' with discrete mode labels.\n'
                msg += 'Undefined modes:\n' + str(undefined_modes)
                raise ValueError(msg)
            
            missing_modes = set(modes).difference(dynamics.keys())
            
            if missing_modes:
                msg = 'Missing the modes:\n' + str(missing_modes)
                msg += '\n Make sure you did not forget any modes,\n'
                msg += 'otherwise this is fine.'
                warn(msg)
            
            if not all([isinstance(sys, PwaSysDyn)
                        for sys in dynamics.values()]):
                msg = 'For each mode dynamics must be PwaSysDyn.\n'
                msg += 'Got instead: ' +str(type(sys))
                raise Exception(msg)
        
        self.dynamics = dynamics
        self.cts_ss = cts_ss

        _check_time_data(time_semantics, timestep)
        if overwrite_time:
            _push_time_data(self.dynamics.values(), time_semantics, timestep)
        else:
            _check_time_consistency(dynamics.values(), time_semantics, timestep)
        self.timestep = timestep
        self.time_semantics = time_semantics

    def __str__(self):
        n_env, n_sys = self.disc_domain_size
        
        s = 'Hybrid System Dynamics\n'
        s += 30 * '-' + '\n'
        
        s += 'Modes:\n'
        s += 4*' ' + 'Environment (' + str(n_env) + ' modes):\n'
        s += 6*' ' + pformat(self.env_labels, indent=3) + 2*'\n'
        s += 4*' ' + 'System: (' + str(n_sys) + ' modes)\n'
        s += 6*' ' + pformat(self.disc_sys_labels, indent=3) + 2*'\n'
        
        s += 'Continuous State Space:\n\n'
        s += indent(str(self.cts_ss), 4) + '\n'
        
        s += 'Dynamics:\n'
        for mode, pwa in self.dynamics.iteritems():
            s += 4*' ' + 'mode: ' + str(mode) + '\n'
            s += 4*' ' + 'dynamics:\n' + indent(str(pwa), 8) +'\n\n'
        return s
    
    def _check_labels(self, n, labels):
        # don't complain for default
        if labels is None:
            return None
        
        # len exists ?
        try:
            # is len correct ?
            if len(labels) != n:
                msg = 'number of environment labels is inconsistent'
                msg += ' with discrete domain size.\n'
                msg += 'Ignoring given environment labels.\n'
                msg += 'Defaulting to integer labels.'
                warn(msg)
                
                return None
        except:
            warn('Environment labels of type: ' +
                 type(labels) + 'have no len()')
            return None
        return labels
    
    @property
    def all_mode_combs(self):
        """Return all possible combinations of modes.
        """
        modes = [(a,b) for a in self.env_labels
                           for b in self.disc_sys_labels]
            
        logger.debug('Available modes: ' + str(modes) )
        return modes
    
    @property
    def modes(self):
        if self.dynamics is None:
            warn('No dynamics defined (None).')
            return None
        return self.dynamics.keys()
    
    @property
    def env_labels(self):
        if self._env_labels is None:
            return range(self.disc_domain_size[0])
        else:
            return self._env_labels
    
    @property
    def disc_sys_labels(self):
        if self._disc_sys_labels is None:
            return range(self.disc_domain_size[1])
        else:
            return self._disc_sys_labels
    
    @classmethod
    def from_pwa(cls, list_subsys=[], domain=None):
        pwa_sys = PwaSysDyn(list_subsys,domain)
        return cls((1,1), {(0,0):pwa_sys}, domain)
    
    @classmethod
    def from_lti(cls, A=[], B=[], E=[], K=[],
                 Uset=None, Wset=None,domain=None):
        pwa_sys = PwaSysDyn.from_lti(A, B, E, K,
                                     Uset, Wset, domain)
        return cls((1,1), {(0,0):pwa_sys}, domain)


def _push_time_data(system_list, time_semantics, timestep):
    """Overwrite the time data in system list. Throws warnings if overwriting
    existing data."""

    for system in system_list:
        if (system.time_semantics != time_semantics) and (system.time_semantics
            is not None):
            warn('Overwriting existing time semantics data.')
        if (system.timestep != timestep) and (system.timestep is not None):
            warn('Overwriting existing timestep data.')
        system.time_semantics = time_semantics
        system.timestep = timestep

        # Overwrite LTI in system if system is a PWA
        if isinstance(system, PwaSysDyn):
            _push_time_data(system.list_subsys, time_semantics, timestep)



def _check_time_data(semantics, timestep):
    """Checks that time semantics and timestep are correctly specified. Raises
    ValueErrors if that's not the case.

    @type semantics: string
    @param timestep: any positive number
    @type timestep: int or float or long

    @rtype: None
    """

    if semantics not in ['sampled', 'discrete', None]:
        raise ValueError('Time semantics must be discrete or ' + 
            'sampled (sampled from continuous time system).')

    if ((semantics == 'discrete') and (timestep is not None)):
        raise ValueError('Discrete semantics must not have a timestep')

    if timestep is not None:
        error_string = 'Timestep must be a positive real number or unspecified.'
        if timestep <= 0:
            raise ValueError(error_string)
        if not isinstance(timestep, (int, float, long)):
            raise TypeError(error_string)



def _check_time_consistency(system_list, time_semantics, timestep):
    """Checks that all the dynamical systems in system_list have the same time
    semantics and timestep. Raises ValueError if not the case.

    @type system_list: list of L{LtiSysDyn} or L{PwaSysDyn}
    @rtype: None
    """

    # Check that time semantics for all subsystems match
    for ind in range(len(system_list)-1):

        if system_list[ind].timestep != system_list[ind+1].timestep:
            raise ValueError('Not all timesteps in child systems are the same.')

        if system_list[ind].time_semantics != system_list[ind+1].time_semantics:
            raise ValueError('Not all time semantics are the same.')


    # Check that time semantics for all subsystems match specified system and
    # timestep
    if system_list[0].timestep != timestep:
        raise ValueError('Timestep of subsystems do not match specified ' +
                         'timestep.')

    if system_list[0].time_semantics != time_semantics:
        raise ValueError('Time semantics of subsystems do not match ' +
                         'specified time semantics.')<|MERGE_RESOLUTION|>--- conflicted
+++ resolved
@@ -74,16 +74,12 @@
     A LtiSysDyn object contains the fields:
     
         - A, B, E, K, (matrices)
-<<<<<<< HEAD
-        - Uset, Wset and domain (each a C{polytope.Polytope})
-=======
         - Uset, Wset and domain (each a L{polytope.Polytope})
         - time_semantics: 'discrete' (if system is originally a discrete-time
           system) or 'sampled' (if system is sampled from a continuous-time
           system)
         - timestep: A positive real number containing the timestep (for sampled
           system)
->>>>>>> 9524b31f
     
     as defined above.
     
