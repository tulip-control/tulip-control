--- conflicted
+++ resolved
@@ -1070,15 +1070,7 @@
     option, specs, env=None, sys=None,
     ignore_env_init=False, ignore_sys_init=False,
     bool_states=False, action_vars=None,
-<<<<<<< HEAD
     bool_actions=False, trim_aut=True
-=======
-<<<<<<< HEAD
-    bool_actions=False, trim_aut=True
-=======
-    bool_actions=False, bool_trim=True
->>>>>>> 724bf8cacec0a3cf0318847d49d0e39fb29ec9f3
->>>>>>> 4d1a5d99
 ):
     """Function to call the appropriate synthesis tool on the spec.
 
@@ -1148,21 +1140,9 @@
     @param bool_actions: model actions using bool variables
     @type bool_actions: bool
 
-<<<<<<< HEAD
     @param trim_aut: if True, 
         then remove all states without outgoing transitions
     @type trim_aut: bool
-=======
-<<<<<<< HEAD
-    @param trim_aut: if True, 
-        then remove all states without outgoing transitions
-    @type trim_aut: bool
-=======
-    @param bool_trim: if True, 
-        then remove all states without outgoing transitions
-    @type bool_trim: bool
->>>>>>> 724bf8cacec0a3cf0318847d49d0e39fb29ec9f3
->>>>>>> 4d1a5d99
     
     @return: If spec is realizable,
         then return a Mealy machine implementing the strategy.
@@ -1198,15 +1178,7 @@
     if not isinstance(ctrl, transys.MealyMachine):
         return None
 
-<<<<<<< HEAD
     if trim_aut:
-=======
-<<<<<<< HEAD
-    if trim_aut:
-=======
-    if bool_trim:
->>>>>>> 724bf8cacec0a3cf0318847d49d0e39fb29ec9f3
->>>>>>> 4d1a5d99
         ctrl.trim_dead_states()
 
     return ctrl
