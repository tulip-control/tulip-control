--- conflicted
+++ resolved
@@ -1072,11 +1072,7 @@
     option, specs, env=None, sys=None,
     ignore_env_init=False, ignore_sys_init=False,
     bool_states=False, action_vars=None,
-<<<<<<< HEAD
-    bool_actions=False, trim_aut=True
-=======
     bool_actions=False, rm_deadends=True
->>>>>>> c082dd45
 ):
     """Function to call the appropriate synthesis tool on the specification.
 
@@ -1146,15 +1142,9 @@
     @param bool_actions: model actions using bool variables
     @type bool_actions: bool
 
-<<<<<<< HEAD
-    @param trim_aut: if True, 
-        then remove all states without outgoing transitions
-    @type trim_aut: bool
-=======
     @param rm_deadends: if True,
         then the returned strategy contains no terminal states.
     @type rm_deadends: bool
->>>>>>> c082dd45
     
     @return: If spec is realizable,
         then return a Mealy machine implementing the strategy.
@@ -1190,13 +1180,8 @@
     if not isinstance(ctrl, transys.MealyMachine):
         return None
 
-<<<<<<< HEAD
-    if trim_aut:
-        ctrl.trim_dead_states()
-=======
     if rm_deadends:
         ctrl.remove_deadends()
->>>>>>> c082dd45
 
     return ctrl
 
