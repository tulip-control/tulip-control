# Copyright (c) 2013, 2014 by California Institute of Technology
# and 2014 The Regents of the University of Michigan
# All rights reserved.
#
# Redistribution and use in source and binary forms, with or without
# modification, are permitted provided that the following conditions
# are met:
#
# 1. Redistributions of source code must retain the above copyright
#    notice, this list of conditions and the following disclaimer.
#
# 2. Redistributions in binary form must reproduce the above copyright
#    notice, this list of conditions and the following disclaimer in the
#    documentation and/or other materials provided with the distribution.
#
# 3. Neither the name of the California Institute of Technology nor
#    the names of its contributors may be used to endorse or promote
#    products derived from this software without specific prior
#    written permission.
#
# THIS SOFTWARE IS PROVIDED BY THE COPYRIGHT HOLDERS AND CONTRIBUTORS
# "AS IS" AND ANY EXPRESS OR IMPLIED WARRANTIES, INCLUDING, BUT NOT
# LIMITED TO, THE IMPLIED WARRANTIES OF MERCHANTABILITY AND FITNESS
# FOR A PARTICULAR PURPOSE ARE DISCLAIMED.  IN NO EVENT SHALL CALTECH
# OR THE CONTRIBUTORS BE LIABLE FOR ANY DIRECT, INDIRECT, INCIDENTAL,
# SPECIAL, EXEMPLARY, OR CONSEQUENTIAL DAMAGES (INCLUDING, BUT NOT
# LIMITED TO, PROCUREMENT OF SUBSTITUTE GOODS OR SERVICES; LOSS OF
# USE, DATA, OR PROFITS; OR BUSINESS INTERRUPTION) HOWEVER CAUSED AND
# ON ANY THEORY OF LIABILITY, WHETHER IN CONTRACT, STRICT LIABILITY,
# OR TORT (INCLUDING NEGLIGENCE OR OTHERWISE) ARISING IN ANY WAY OUT
# OF THE USE OF THIS SOFTWARE, EVEN IF ADVISED OF THE POSSIBILITY OF
# SUCH DAMAGE.
"""Transition System Module"""
from __future__ import absolute_import
import logging
logger = logging.getLogger(__name__)
from collections import Iterable
from pprint import pformat
<<<<<<< HEAD
from tulip.transys.labeled_graphs import (
    LabeledDiGraph, str2singleton, prepend_with)
from tulip.transys.mathset import PowerSet, MathSet
=======
try:
    import natsort
except ImportError:
    logger.error('failed to import natsort')
    natsort = None

from .labeled_graphs import LabeledDiGraph, str2singleton
from .labeled_graphs import prepend_with
from .mathset import PowerSet, MathSet
>>>>>>> 6357a826
import copy
# inline imports
#
# from tulip.transys.export import graph2promela


_hl = 40 * '-'


class KripkeStructure(LabeledDiGraph):
    """Directed graph with labeled vertices and initial vertices.

    References
    ==========
    1. Kripke S.
      Semantical Considerations on Modal Logic
      Acta Philosophica Fennica, 16, pp. 83-94, 1963

    2. Clarke E.M.; Grumberg O.; Peled D.A.
      Model Checking, MIT Press, 1999, p.14

    3. Schneider K.
      Verification of Reactive Systems
      Springer, 2004, Def. 2.1, p.45
    """

    def __init__(self):
        ap_labels = PowerSet()
        node_label_types = [
            {'name': 'ap',
             'values': ap_labels,
             'setter': ap_labels.math_set,
             'default': set()}]
        super(KripkeStructure, self).__init__(node_label_types)
        self.atomic_propositions = self.ap
        # dot formatting
        self._state_dot_label_format = {
            'ap': '',
            'type?label': '',
            'separator': '\n'}
        self.dot_node_shape = {'normal': 'rectangle'}
        self._state_dot_label_format = {
            'ap': '',
            'type?label': '',
            'separator': '\n'}
        self._transition_dot_label_format = {
            'type?label': ':',
            'separator': '\n'}
        self._transition_dot_mask = dict()

    def __str__(self):
        s = (
            'Kripke Structure: ' + self.name + '\n' +
            _hl + '\n' +
            'Atomic Propositions (APs):\n\t' +
            pformat(self.atomic_propositions, indent=3) + 2 * '\n' +
            'States labeled with sets of APs:\n' +
            _dumps_states(self) + 2 * '\n' +
            'Initial States:\n' +
            pformat(self.states.initial, indent=3) + 2 * '\n' +
            'Transitions:\n' +
            pformat(self.transitions(), indent=3) +
            '\n' + _hl + '\n')
        return s


class FiniteTransitionSystem(LabeledDiGraph):
    """Kripke structure with labeled states and edges.

    Who controls the state
    ======================
    To define who "moves the token" between vertices in
    the graph, set the attribute:

    >>> g = FiniteTransitionSystem()
    >>> g.owner = 'sys'

    This means that when there are more than one transition
    enabled, then the system picks the next state.

    The other option is:

    >>> g.owner = 'env'

    so the environment picks the next state.

    State labeling
    ==============
    The state labels are sets of atomic propositions,
    similar to a L{KripkeStructure}.

    In principle some of the propositions that label states
    could be controlled by either of the players,
    but this would lead to less straightforward semantics.

    You can achieve the same effect by using actions of
    the opponent.

    It is a matter of future experimentation whether
    this capability will be introduced, by partitioning
    the props into C{env_props} and C{sys_props}
    (similar to C{env_vars}, C{sys_vars} in L{GRSpec}).

    Edge labeling
    =============
    Edge labels are called "actions".

    The edge labeling is syntactic sugar for
    labels that are shifted to the target states of
    those edges. So edge labeling is not an essential
    difference from Kripke structures.

    Not to be confused with the term:
    "Labeled Transition System"
    found in the literature.

    Also, it differs from the definition in Baier-Katoen
    in that actions are not mere reading aid,
    but are interpreted as propositions as explained above.

    Besides, edge labeling usually allows for
    graphs with fewer vertices than the corresponding
    Kripke structure.

    Open vs Closed
    ==============
    The essential difference from Kripke structures
    is the partition of atomic propositions into
    input/output sets.

    If the set of inputs is empty, then the system is closed.
    Otherwise it is an open system.
    Open systems have an environment, closed don't.

    Alternatively, FTS can be thought of as a shorthand
    for defining a vertex-labeled game graph,
    or equivalently a game structure.

    System and environment actions
    ==============================
    The only significant difference is in transition labeling.
    For closed systems, each transition is labeled with a system action.
    So each transition label comprises of a single sublabel,
    the system action.

    For open systems, each transition is labeled with 2 sublabels:
        - The first sublabel is a system action,
        - the second an environment action.

    Mutual exclusion of actions
    ===========================
    Constraints on actions can be defined
    similarly to L{FTS} actions by setting the fields:

        - C{ofts.env_actions_must}
        - C{ofts.sys_actions_must}

    The default constraint is 'xor'.

    sys.sys_actions_must: select constraint on actions. Options:

        - C{'mutex'}: at most 1 action True each time
        - C{'xor'}: exactly 1 action True each time
        - C{'none'}: no constraint on action values

    The xor constraint can prevent the environment from
    blocking the system by setting all its actions to False.

    The action are taken when traversing an edge.
    Each edge is annotated by a single action.
    If an edge (s1, s2) can be taken on two transitions,
    then 2 copies of that same edge are stored.
    Each copy is annotated using a different action,
    the actions must belong to the same action set.
    That action set is defined as a set instance.
    This description is a (closed) L{FTS}.

    The system and environment actions are associated with an edge
    of a reactive system. To store these, mutliple labels are used
    and their sets are encapsulated within the same C{FTS}.

    Example
    =======
    In the following C{None} represents the empty set, subset of AP.
    First create an empty transition system and add some states to it:

    >>> from tulip import transys as trs
    >>> ts = trs.FiniteTransitionSystem()
    >>> ts.states.add('s0')
    >>> ts.states.add_from(['s1', 's3', 'end', 5] )

    Set an initial state, which must already be in states:

    >>> ts.states.initial.add('s0')

    There can be more than one possible initial states:

    >>> ts.states.initial.add_from(['s0', 's3'] )

    To label the states, we need at least one atomic proposition,
    here C{'p'}:

    >>> ts.atomic_propositions |= ['p', None]
    >>> ts.states.add('s0', ap={'p'})
    >>> ts.states.add_from([('s1', {'ap':{'p'} }),
                            ('s3', {'ap':{} } )])

    If a state has already been added, its label of atomic
    propositions can be defined directly:

    >>> ts.states['s0']['ap'] = {'p'}

    Having added states, we can also add some labeled transitions:

    >>> ts.actions |= ['think', 'write']
    >>> ts.transitions.add('s0', 's1', actions='think')
    >>> ts.transitions.add('s1', 5, actions='write')

    Note that an unlabeled transition:

    >>> ts.transitions.add('s0', 's3')

    is considered as different from a labeled one and to avoid
    unintended duplication, after adding an unlabeled transition,
    any attempt to add a labeled transition between the same states
    will raise an exception, unless the unlabeled transition is
    removed before adding the labeled transition.

    The user can still invoke NetworkX functions to set custom node
    and edge labels, in addition to the above ones.
    For example:

    >>> ts.states.add('s0')
    >>> ts.node['s0']['my_cost'] = 5

    The difference is that atomic proposition and action labels
    are checked to make sure they are elements of the system's
    AP and Action sets.

    It is not advisable to use C{MultiDiGraph.add_node} and
    C{MultiDiGraph.add_edge} directly,
    because that can result in an inconsistent system,
    since it skips all checks performed by L{transys}.

    Note
    ====
    The attributes atomic_propositions and aps are equal.
    When you want to produce readable code, use atomic_propositions.
    Otherwise, aps offers shorthand access to the APs.

    Reference
    =========
    For closed systems this corresponds to Def. 2.1, p.20 U{[BK08]
    <http://tulip-control.sourceforge.net/doc/bibliography.html#bk08>}:
        - states (instance of L{States}) = S
        - states.initial = S_0 \subseteq S
        - atomic_propositions = AP
        - actions = Act
        - transitions (instance of L{Transitions})::
              the transition relation ->
                = edge set + edge labeling function
                (labels \in actions)
        Unlabeled edges are defined using:
            - sys.transitions.add
            - sys.transitions.add_from
            - sys.transitions.add_adj
        and accessed using:
            - sys.transitions.find
        - the state labeling function::
                L: S-> 2^AP
        can be defined using:
            - sys.states.add
            - sys.states.add_from
        and accessed using methods:
            - sys.states(data=True)
            - sys.states.find

    See Also
    ========
    L{KripkeStructure}, L{tuple2fts},
    L{line_labeled_with}, L{cycle_labeled_with}
    """

    def __init__(self, env_actions=None, sys_actions=None):
        """Instantiate finite transition system.

        @param env_actions: environment (uncontrolled) actions,
            defined as C{edge_label_types} in L{LabeledDiGraph.__init__}

        @param sys_actions: system (controlled) actions, defined as
            C{edge_label_types} in L{LabeledDiGraph.__init__}
        """
        self._owner = 'sys'

        if env_actions is None:
            env_actions = [
                {'name': 'env_actions',
                 'values': MathSet(),
                 'setter': True}]
        if sys_actions is None:
            sys_actions = [
                {'name': 'sys_actions',
                 'values': MathSet(),
                 'setter': True}]
        # note: "sys_actions" used to be "actions"
        # in closed systems (old FTS)
        action_types = env_actions + sys_actions
        edge_label_types = action_types
        ap_labels = PowerSet()
        node_label_types = [
            {'name': 'ap',
             'values': ap_labels,
             'setter': ap_labels.math_set,
             'default': set()}]
        super(FiniteTransitionSystem, self).__init__(
            node_label_types, edge_label_types)
        # make them available also via an "actions" dicts
        # name, codomain, *rest = x
        actions = {x['name']: x['values'] for x in edge_label_types}
        if 'actions' in actions:
            msg = '"actions" cannot be used as an action type name,\n'
            msg += 'because if an attribute for this action type'
            msg += 'is requested,\n then it will conflict with '
            msg += 'the dict storing all action types.'
            raise ValueError(msg)
        self.actions = actions
        self.atomic_propositions = self.ap
        self.aps = self.atomic_propositions  # shortcut
        # action constraint used in synth.synthesize
        self.env_actions_must = 'xor'
        self.sys_actions_must = 'xor'
        # dot formatting
        self._state_dot_label_format = {
            'ap': '',
            'type?label': '',
            'separator': '\n'}
        self._transition_dot_label_format = {
            'sys_actions': 'sys',  # todo: '' if no env
            'env_actions': 'env',
            'type?label': ':',  # todo: '' if no env
            'separator': '\n'}
        self._transition_dot_mask = dict()
        self.dot_node_shape = {'normal': 'box'}  # todo: rectangle if no env
        self.default_export_fname = 'fts'

    def __str__(self):
        isopen = (
            ('sys' and any({'env' in x for x in self.actions})) or
            ('env' and any({'sys' in x for x in self.actions})))
        if isopen:
            t = 'open'
        else:
            t = 'closed'
        s = (
            _hl + '\nFinite Transition System (' + t + '): ' +
            self.name + '\n' + _hl + '\n' +
            'Atomic Propositions (APs):\n' +
            pformat(self.atomic_propositions, indent=3) + 2 * '\n' +
            'States labeled with sets of APs:\n' +
            _dumps_states(self) + 2 * '\n' +
            'Initial States:\n' +
            pformat(self.states.initial, indent=3) + 2 * '\n')

        for action_type, codomain in self.actions.iteritems():
            if 'sys' in action_type:
                s += (
                    'System Action Type: ' + str(action_type) +
                    ', with possible values: ' + str(codomain) + '\n' +
                    pformat(codomain, indent=3) + 2 * '\n')
            elif 'env' in action_type:
                s += (
                    'Environment Action Type: ' + str(action_type) +
                    ', with possible values:\n\t' + str(codomain) + '\n' +
                    pformat(codomain, indent=3) + 2 * '\n')
            else:
                s += (
                    'Action type controlled by neither env nor sys\n'
                    ' (will cause you errors later)'
                    ', with possible values:\n\t' +
                    pformat(codomain, indent=3) + 2 * '\n')
<<<<<<< HEAD
=======
        if sort and natsort is not None:
            edges = list(self.edges(data=True)) #MS added list function
            edges = natsort.natsorted(edges)
        else:
            edges = list(self.edges_iter(data=True)) #MS added list function
        edges_str = pformat(edges, indent=3)

>>>>>>> 6357a826
        s += (
            'Transitions labeled with sys and env actions:\n' +
            pformat(self.transitions(data=True), indent=3) +
            '\n' + _hl + '\n')
        return s

    @property
    def owner(self):
        return self._owner

    @owner.setter
    def owner(self, x):
        if x not in {'env', 'sys'}:
            raise ValueError("The owner can be either 'sys' or 'env'.")
        self._owner = x

    def _save(self, path, fileformat):
        """Export options available only for closed systems.

        Provides: pml (Promela)

        See Also
        ========
        L{save}, L{plot}
        """
        if fileformat not in {'promela', 'Promela', 'pml'}:
            return False
        # closed ?
        if self.env_vars:
            return False
        from tulip.transys.export import graph2promela
        s = graph2promela.fts2promela(self, self.name)
        # dump to file
        f = open(path, 'w')
        f.write(s)
        f.close()
        return True


class FTS(FiniteTransitionSystem):
    """Alias to L{FiniteTransitionSystem}."""


class AugmentedFiniteTransitionSystem(FiniteTransitionSystem):
    """Augmented  Finite Transition System modeling an augmented system.
    
    Analogous to L{FTS}, but for augmented systems comprised of
    the system and its environment.
    
    Please refer to L{FiniteTransitionSystem} and for usage details.
    
    The only significant difference is the addition of the progress map
    group. This shows the states for each mode when the system is not 
    going to be in equilibrium. 
   
    Warning: If states are removed from the system, after generation
    and assignment of progress group map, update the progress group 
    map and reassign it.

    See Also
    ========
    L{FiniteTransitionSystem}
    """
    def __init__(self, env_actions=None, sys_actions=None, **args):
        """Initialize Augmented  Finite Transition System.

        @param env_actions: environment (uncontrolled) actions,
            defined as C{edge_label_types} in L{LabeledDiGraph.__init__}

        @param sys_actions: system (controlled) actions, defined as
            C{edge_label_types} in L{LabeledDiGraph.__init__}
        """
<<<<<<< HEAD
        FiniteTransitionSystem.__init__(self,env_actions=env_actions, 
            sys_actions=sys_actions);
=======
        FiniteTransitionSystem.__init__(self);
>>>>>>> 6357a826
        
        prog_map = dict()
        self.progress_map=prog_map
        self.default_export_fname = 'afts'
    
    def __str__(self):
        isopen = (
            ('sys' and any({'env' in x for x in self.actions})) or
            ('env' and any({'sys' in x for x in self.actions})))
        if isopen:
            t = 'open'
        else:
            t = 'closed'
        s = (
            _hl + '\nFinite Transition System (' + t + '): ' +
            self.name + '\n' + _hl + '\n' +
            'Atomic Propositions (APs):\n' +
            pformat(self.atomic_propositions, indent=3) + 2 * '\n' +
            'States labeled with sets of APs:\n' +
            _dumps_states(self) + 2 * '\n' +
            'Initial States:\n' +
            pformat(self.states.initial, indent=3) + 2 * '\n' +
            'Progress Map:\n' +
<<<<<<< HEAD
            pformat(self.progress_map,indent=3) +2*'\n')
=======
            pformat(self.progress_map, indent=3) +2*'\n' )
>>>>>>> 6357a826

        for action_type, codomain in self.actions.iteritems():
            if 'sys' in action_type:
                s += (
                    'System Action Type: ' + str(action_type) +
                    ', with possible values: ' + str(codomain) + '\n' +
                    pformat(codomain, indent=3) + 2 * '\n')
            elif 'env' in action_type:
                s += (
                    'Environment Action Type: ' + str(action_type) +
                    ', with possible values:\n\t' + str(codomain) + '\n' +
                    pformat(codomain, indent=3) + 2 * '\n')
            else:
                s += (
                    'Action type controlled by neither env nor sys\n'
                    ' (will cause you errors later)'
                    ', with possible values:\n\t' +
                    pformat(codomain, indent=3) + 2 * '\n')
        s += (
            'Transitions labeled with sys and env actions:\n' +
            pformat(self.transitions(data=True), indent=3) +
            '\n' + _hl + '\n')
        return s

    def set_progress_map(self,prog_map=dict()):
        """Assign Progress map to the AOFTS object
        """
        assert(isinstance(prog_map,dict))
        
        self.progress_map=copy.deepcopy(prog_map)

class AFTS(AugmentedFiniteTransitionSystem):
    """Alias to L{transys.AugmentedOpenFiniteTransitionSystem}
    """
    def __init__(self, *args, **kwargs):
        AugmentedFiniteTransitionSystem.__init__(self, *args, **kwargs)

def tuple2fts(S, S0, AP, L, Act, trans, name='fts',
              prepend_str=None):
    """Create a Finite Transition System from a tuple of fields.

    Hint
    ====
    To remember the arg order:

    1) it starts with states (S0 requires S before it is defined)

    2) continues with the pair (AP, L), because states are more
    fundamental than transitions
    (transitions require states to be defined)
    and because the state labeling L requires AP to be defined.

    3) ends with the pair (Act, trans), because transitions in trans
    require actions in Act to be defined.

    See Also
    ========
    L{tuple2ba}

    @param S: set of states
    @type S: iterable of hashables

    @param S0: set of initial states, must be \\subset S
    @type S0: iterable of elements from S

    @param AP: set of Atomic Propositions for state labeling:
            L: S-> 2^AP
    @type AP: iterable of hashables

    @param L: state labeling definition
    @type L: iterable of (state, AP_label) pairs:
        [(state0, {'p'} ), ...]
        | None, to skip state labeling.

    @param Act: set of Actions for edge labeling:
            R: E-> Act
    @type Act: iterable of hashables

    @param trans: transition relation
    @type trans: list of triples: [(from_state, to_state, act), ...]
        where act \\in Act

    @param name: used for file export
    @type name: str
    """
    def pair_labels_with_states(states, state_labeling):
        if state_labeling is None:
            return
        if not isinstance(state_labeling, Iterable):
            raise TypeError('State labeling function: L->2^AP must be '
                            'defined using an Iterable.')
        state_label_pairs = True
        # cannot be caught by try below
        if isinstance(state_labeling[0], str):
            state_label_pairs = False
        if state_labeling[0] is None:
            state_label_pairs = False
        try:
            (state, ap_label) = state_labeling[0]
        except:
            state_label_pairs = False
        if state_label_pairs:
            return state_labeling
        logger.debug('State labeling L not tuples (state, ap_label),\n'
                     'zipping with states S...\n')
        state_labeling = zip(states, state_labeling)
        return state_labeling
    # args
    if not isinstance(S, Iterable):
        raise TypeError('States S must be iterable, even for single state.')
    # convention
    if not isinstance(S0, Iterable) or isinstance(S0, str):
        S0 = [S0]
    # comprehensive names
    states = S
    initial_states = S0
    ap = AP
    state_labeling = pair_labels_with_states(states, L)
    actions = Act
    transitions = trans
    # prepending states with given str
    if prepend_str:
        logger.debug('Given string:\n\t' + str(prepend_str) + '\n' +
                     'will be prepended to all states.')
    states = prepend_with(states, prepend_str)
    initial_states = prepend_with(initial_states, prepend_str)

    ts = FTS()
    ts.name = name

    ts.states.add_from(states)
    ts.states.initial |= initial_states

    ts.atomic_propositions |= ap

    # note: verbosity before actions below
    # to avoid screening by possible error caused by action

    # state labeling assigned ?
    if state_labeling is not None:
        for state, ap_label in state_labeling:
            if ap_label is None:
                ap_label = set()
            ap_label = str2singleton(ap_label)
            state = prepend_str + str(state)
            logger.debug('Labeling state:\n\t' + str(state) + '\n' +
                         'with label:\n\t' + str(ap_label) + '\n')
            ts.states[state]['ap'] = ap_label
    # any transition labeling ?
    if actions is None:
        for from_state, to_state in transitions:
            (from_state, to_state) = prepend_with([from_state, to_state],
                                                  prepend_str)
            logger.debug('Added unlabeled edge:\n\t' + str(from_state) +
                         '--->' + str(to_state) + '\n')
            ts.transitions.add(from_state, to_state)
    else:
        ts.actions |= actions
        for from_state, to_state, act in transitions:
            (from_state, to_state) = prepend_with([from_state, to_state],
                                                  prepend_str)
            logger.debug(
                'Added labeled edge (=transition):\n\t' +
                str(from_state) + '---[' + str(act) + ']--->' +
                str(to_state) + '\n')
            ts.transitions.add(from_state, to_state, actions=act)
    return ts


def line_labeled_with(L, m=0):
    """Return linear FTS with given labeling.

    The resulting system will be a terminating sequence::
        s0-> s1-> ... -> sN
    where: N = C{len(L) -1}.

    See Also
    ========
    L{cycle_labeled_with}

    @param L: state labeling
    @type L: iterable of state labels, e.g.,::
            [{'p', '!p', 'q',...]
    Single strings are identified with singleton Atomic Propositions,
    so [..., 'p',...] and [...,{'p'},...] are equivalent.

    @param m: starting index
    @type m: int

    @return: L{FTS} with:
        - states ['s0', ..., 'sN'], where N = len(L) -1
        - state labels defined by L, so s0 is labeled with L[0], etc.
        - transitions forming a sequence:
            - s_{i} ---> s_{i+1}, for: 0 <= i < N
    """
    n = len(L)
    S = range(m, m + n)
    S0 = []  # user will define them
    AP = {True}
    for ap_subset in L:
        # skip empty label ?
        if ap_subset is None:
            continue
        AP |= set(ap_subset)
    Act = None
    from_states = range(m, m + n - 1)
    to_states = range(m + 1, m + n)
    trans = zip(from_states, to_states)
    ts = tuple2fts(S, S0, AP, L, Act, trans, prepend_str='s')
    return ts


def cycle_labeled_with(L):
    """Return cycle FTS with given labeling.

    The resulting system will be a cycle::
        s0-> s1-> ... -> sN -> s0
    where: N = C{len(L) -1}.

    See Also
    ========
    L{line_labeled_with}

    @param L: state labeling
    @type L: iterable of state labels, e.g., [{'p', 'q'}, ...]
        Single strings are identified with singleton Atomic Propositions,
        so [..., 'p',...] and [...,{'p'},...] are equivalent.

    @return: L{FTS} with:
        - states ['s0', ..., 'sN'], where N = len(L) -1
        - state labels defined by L, so s0 is labeled with L[0], etc.
        - transitions forming a cycle:
            - s_{i} ---> s_{i+1}, for: 0 <= i < N
            - s_N ---> s_0
    """
    ts = line_labeled_with(L)
    last_state = 's' + str(len(L) - 1)
    ts.transitions.add(last_state, 's0')
    # trans += [(n-1, 0)] # close cycle
    return ts


def add_initial_states(ts, ap_labels):
    """Make initial any state of ts labeled with any label in ap_labels.

    For example if isinstance(ofts, FTS):

      >>> from tulip.transys.transys import add_initial_states
      >>> initial_labels = [{'home'}]
      >>> add_initial_states(ofts, initial_labels)

    @type ts: L{FiniteTransitionSystem}

    @param ap_labels: labels, each comprised of atomic propositions
    @type ap_labels: iterable of sets of elements from
        ts.atomic_propositions
    """
    for label in ap_labels:
        new_init_states = ts.states.find(ap='label')
        ts.states.initial |= new_init_states

<<<<<<< HEAD

=======
>>>>>>> 6357a826
def _dumps_states(g):
    """Dump string of transition system states.

    @type g: L{FTS}
    """
    nodes = g
    a = []
    for u in nodes:
        s = '\t State: {u}, AP: {ap}\n'.format(
            u=u, ap=g.node[u]['ap']) + ', '.join([
                '{k}: {v}'.format(k=k, v=v)
                for k, v in g.node[u].iteritems()
                if k is not 'ap'])
        a.append(s)
    return ''.join(a)


class GameGraph(LabeledDiGraph):
    """Store a game graph.

    When adding states, you have to say
    which player controls the outgoing transitions.
    Use C{networkx} state labels for that:

      >>> g = GameGraph()
      >>> g.states.add('s0', player=0)

    See also
    ========
    L{automata.ParityGame}

    Reference
    =========
    1. Chatterjee K.; Henzinger T.A.; Jobstmann B.
       Environment Assumptions for Synthesis
       CONCUR'08, LNCS 5201, pp. 147-161, 2008
    """

    def __init__(self, node_label_types, edge_label_types):
        node_label_types += [{
            'name': 'player',
            'values': {0, 1},
            'default': 0}]
        super(GameGraph, self).__init__(node_label_types,
                                        edge_label_types)

    def player_states(self, n):
        """Return states controlled by player C{n}.

        'controlled' means that player C{n}
        gets to decide the successor state.

        @param n: player index (id number)
        @type n: 0 or 1

        @return: set of states
        @rtype: C{set}
        """
        return {x for x in self if self.node[x]['player'] == n}

    def edge_controlled_by(self, e):
        """Return the index of the player controlling edge C{e}.

        @type e: 2-tuple of nodes C{(n1, n2)}

        @rtype: integer 0 or 1
        """
        from_state = e[0]
        return self.node[from_state]['player']


class LabeledGameGraph(GameGraph):
    """Game graph with labeled states.

    Its contraction is a Kripke structure.
    Given a Kripke structure and a partition of propositions,
    then the corresponding labeled game graph
    can be obtained by graph expansion.

    Reference
    =========
    1. Chatterjee K.; Henzinger T.A.; Piterman N.
       Strategy Logic
       UCB/EECS-2007-78
    """

    def __init__(self):
        ap_labels = PowerSet()
        node_label_types = [
            {'name': 'ap',
             'values': ap_labels,
             'setter': ap_labels.math_set,
             'default': set()}]
        super(LabeledGameGraph, self).__init__(node_label_types)
        self.atomic_propositions = self.ap
        # dot formatting
        self._state_dot_label_format = {
            'ap': '',
            'type?label': '',
            'separator': '\n'}
        self.dot_node_shape = {'normal': 'rectangle'}<|MERGE_RESOLUTION|>--- conflicted
+++ resolved
@@ -36,21 +36,9 @@
 logger = logging.getLogger(__name__)
 from collections import Iterable
 from pprint import pformat
-<<<<<<< HEAD
 from tulip.transys.labeled_graphs import (
     LabeledDiGraph, str2singleton, prepend_with)
 from tulip.transys.mathset import PowerSet, MathSet
-=======
-try:
-    import natsort
-except ImportError:
-    logger.error('failed to import natsort')
-    natsort = None
-
-from .labeled_graphs import LabeledDiGraph, str2singleton
-from .labeled_graphs import prepend_with
-from .mathset import PowerSet, MathSet
->>>>>>> 6357a826
 import copy
 # inline imports
 #
@@ -431,16 +419,7 @@
                     ' (will cause you errors later)'
                     ', with possible values:\n\t' +
                     pformat(codomain, indent=3) + 2 * '\n')
-<<<<<<< HEAD
-=======
-        if sort and natsort is not None:
-            edges = list(self.edges(data=True)) #MS added list function
-            edges = natsort.natsorted(edges)
-        else:
-            edges = list(self.edges_iter(data=True)) #MS added list function
-        edges_str = pformat(edges, indent=3)
-
->>>>>>> 6357a826
+
         s += (
             'Transitions labeled with sys and env actions:\n' +
             pformat(self.transitions(data=True), indent=3) +
@@ -513,12 +492,8 @@
         @param sys_actions: system (controlled) actions, defined as
             C{edge_label_types} in L{LabeledDiGraph.__init__}
         """
-<<<<<<< HEAD
         FiniteTransitionSystem.__init__(self,env_actions=env_actions, 
             sys_actions=sys_actions);
-=======
-        FiniteTransitionSystem.__init__(self);
->>>>>>> 6357a826
         
         prog_map = dict()
         self.progress_map=prog_map
@@ -542,11 +517,7 @@
             'Initial States:\n' +
             pformat(self.states.initial, indent=3) + 2 * '\n' +
             'Progress Map:\n' +
-<<<<<<< HEAD
             pformat(self.progress_map,indent=3) +2*'\n')
-=======
-            pformat(self.progress_map, indent=3) +2*'\n' )
->>>>>>> 6357a826
 
         for action_type, codomain in self.actions.iteritems():
             if 'sys' in action_type:
@@ -808,10 +779,7 @@
         new_init_states = ts.states.find(ap='label')
         ts.states.initial |= new_init_states
 
-<<<<<<< HEAD
-
-=======
->>>>>>> 6357a826
+
 def _dumps_states(g):
     """Dump string of transition system states.
 
