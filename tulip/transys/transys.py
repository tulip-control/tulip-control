--- conflicted
+++ resolved
@@ -41,15 +41,9 @@
     logger.error('failed to import natsort')
     natsort = None
 
-<<<<<<< HEAD
 from .labeled_graphs import LabeledDiGraph, str2singleton
 from .labeled_graphs import prepend_with
 from .mathset import PowerSet, MathSet
-=======
-from tulip.transys.labeled_graphs import (
-    LabeledDiGraph, str2singleton, prepend_with)
-from tulip.transys.mathset import PowerSet, MathSet
->>>>>>> 62e69ff6
 import copy
 # inline imports
 #
@@ -481,11 +475,7 @@
     """Alias to L{FiniteTransitionSystem}."""
 
 
-<<<<<<< HEAD
 class AugmentedFiniteTransitionSystem(FiniteTransitionSystem):
-=======
-class AugmentedFiniteTransitionSystem(FiniteTransitionSystem):# MS Added
->>>>>>> 62e69ff6
     """Augmented  Finite Transition System modeling an augmented system.
     
     Analogous to L{FTS}, but for augmented systems comprised of
@@ -521,24 +511,13 @@
         self.default_export_fname = 'afts'
     
     def __str__(self):
-<<<<<<< HEAD
         isopen = (
             ('sys' and any({'env' in x for x in self.actions})) or
             ('env' and any({'sys' in x for x in self.actions})))
-=======
-        sort = True
-        
-        isopen = (
-            ('sys' and any({'env' in x for x in self.actions})) or
-            ('env' and any({'sys' in x for x in self.actions}))
-        )
-        
->>>>>>> 62e69ff6
         if isopen:
             t = 'open'
         else:
             t = 'closed'
-<<<<<<< HEAD
         s = (
             _hl + '\nFinite Transition System (' + t + '): ' +
             self.name + '\n' + _hl + '\n' +
@@ -551,76 +530,27 @@
             'Progress Map:\n' +
             pformat(self.progress_map, indent=3) +2*'\n' )
 
-=======
-        
-        s = (
-            _hl + '\nAugmented Finite Transition System (' + t + '): ' +
-            self.name + '\n' + _hl + '\n' +
-            
-            'Atomic Propositions (APs):\n' +
-            pformat(self.atomic_propositions, indent=3) + 2 * '\n' +
-            
-            'States labeled with sets of APs:\n' +
-            _dumps_states(self, sort=sort) + 2 * '\n' +
-            
-            'Progress Map:\n' +
-            '\n'.join([(3*" "+str(x)+": "+str(self.progress_map[x]))
-                 for x in self.progress_map]) +2*'\n' +
-
-            'Initial States:\n' +
-            pformat(self.states.initial, indent=3) + 2 * '\n'
-        )
-       
->>>>>>> 62e69ff6
         for action_type, codomain in self.actions.iteritems():
             if 'sys' in action_type:
                 s += (
                     'System Action Type: ' + str(action_type) +
                     ', with possible values: ' + str(codomain) + '\n' +
-<<<<<<< HEAD
                     pformat(codomain, indent=3) + 2 * '\n')
-=======
-                    pformat(codomain, indent=3) + 2 * '\n'
-                )
->>>>>>> 62e69ff6
             elif 'env' in action_type:
                 s += (
                     'Environment Action Type: ' + str(action_type) +
                     ', with possible values:\n\t' + str(codomain) + '\n' +
-<<<<<<< HEAD
                     pformat(codomain, indent=3) + 2 * '\n')
-=======
-                    pformat(codomain, indent=3) + 2 * '\n'
-                )
->>>>>>> 62e69ff6
             else:
                 s += (
                     'Action type controlled by neither env nor sys\n'
                     ' (will cause you errors later)'
                     ', with possible values:\n\t' +
-<<<<<<< HEAD
                     pformat(codomain, indent=3) + 2 * '\n')
         s += (
             'Transitions labeled with sys and env actions:\n' +
             pformat(self.transitions(data=True), indent=3) +
             '\n' + _hl + '\n')
-=======
-                    pformat(codomain, indent=3) + 2 * '\n'
-                )
-        
-        if sort and natsort is not None:
-            edges = list(self.edges(data=True))
-            edges = natsort.natsorted(edges)
-        else:
-            edges = list(self.edges_iter(data=True))
-        edges_str = pformat(edges, indent=3)
-        
-        s += (
-            'Transitions labeled with sys and env actions:\n' +
-            edges_str +
-            '\n' + _hl + '\n'
-        )
->>>>>>> 62e69ff6
         return s
 
     def set_progress_map(self,prog_map=dict()):
@@ -630,11 +560,7 @@
         
         self.progress_map=copy.deepcopy(prog_map)
 
-<<<<<<< HEAD
 class AFTS(AugmentedFiniteTransitionSystem):
-=======
-class AFTS(AugmentedFiniteTransitionSystem):# MS Added
->>>>>>> 62e69ff6
     """Alias to L{transys.AugmentedOpenFiniteTransitionSystem}
     """
     def __init__(self, *args, **kwargs):
@@ -864,24 +790,12 @@
         new_init_states = ts.states.find(ap='label')
         ts.states.initial |= new_init_states
 
-<<<<<<< HEAD
 def _dumps_states(g):
-=======
-
-def _dumps_states(g, sort):
->>>>>>> 62e69ff6
     """Dump string of transition system states.
 
     @type g: L{FTS}
     """
-<<<<<<< HEAD
     nodes = g
-=======
-    if sort and natsort is not None:
-        nodes = natsort.natsorted(g)
-    else:
-        nodes = g
->>>>>>> 62e69ff6
     a = []
     for u in nodes:
         s = '\t State: {u}, AP: {ap}\n'.format(
