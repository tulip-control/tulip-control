# Copyright (c) 2013-2014 by California Institute of Technology
# All rights reserved.
#
# Redistribution and use in source and binary forms, with or without
# modification, are permitted provided that the following conditions
# are met:
#
# 1. Redistributions of source code must retain the above copyright
#    notice, this list of conditions and the following disclaimer.
#
# 2. Redistributions in binary form must reproduce the above copyright
#    notice, this list of conditions and the following disclaimer in the
#    documentation and/or other materials provided with the distribution.
#
# 3. Neither the name of the California Institute of Technology nor
#    the names of its contributors may be used to endorse or promote
#    products derived from this software without specific prior
#    written permission.
#
# THIS SOFTWARE IS PROVIDED BY THE COPYRIGHT HOLDERS AND CONTRIBUTORS
# "AS IS" AND ANY EXPRESS OR IMPLIED WARRANTIES, INCLUDING, BUT NOT
# LIMITED TO, THE IMPLIED WARRANTIES OF MERCHANTABILITY AND FITNESS
# FOR A PARTICULAR PURPOSE ARE DISCLAIMED.  IN NO EVENT SHALL CALTECH
# OR THE CONTRIBUTORS BE LIABLE FOR ANY DIRECT, INDIRECT, INCIDENTAL,
# SPECIAL, EXEMPLARY, OR CONSEQUENTIAL DAMAGES (INCLUDING, BUT NOT
# LIMITED TO, PROCUREMENT OF SUBSTITUTE GOODS OR SERVICES; LOSS OF
# USE, DATA, OR PROFITS; OR BUSINESS INTERRUPTION) HOWEVER CAUSED AND
# ON ANY THEORY OF LIABILITY, WHETHER IN CONTRACT, STRICT LIABILITY,
# OR TORT (INCLUDING NEGLIGENCE OR OTHERWISE) ARISING IN ANY WAY OUT
# OF THE USE OF THIS SOFTWARE, EVEN IF ADVISED OF THE POSSIBILITY OF
# SUCH DAMAGE.
"""TuLiP Toolbox Transition System subpackage

Suggested abbreviation:

    >>> from tulip import transys as trs
"""
from __future__ import absolute_import
<<<<<<< HEAD
=======
from .mathset import MathSet, SubSet, PowerSet, TypedDict
from .labeled_graphs import prepend_with
from .transys import (
    KripkeStructure,
    WeightedKripkeStructure,
    MarkovChain,
    MarkovDecisionProcess,
    FiniteTransitionSystem, FTS,
    LabeledGameGraph,
    tuple2fts, line_labeled_with, cycle_labeled_with
)
>>>>>>> 07de9f85

__all__ = list()

from . import algorithms
from .algorithms import *
from . import automata
from .automata import *
from . import labeled_graphs
from .labeled_graphs import *
from . import machines
from .machines import *
from . import mathset
from .mathset import *
from . import products
from .products import *
from . import transys
from .transys import *

__all__.extend(algorithms.__all__)
__all__.extend(automata.__all__)
__all__.extend(labeled_graphs.__all__)
__all__.extend(machines.__all__)
__all__.extend(mathset.__all__)
__all__.extend(products.__all__)
__all__.extend(transys.__all__)<|MERGE_RESOLUTION|>--- conflicted
+++ resolved
@@ -36,8 +36,6 @@
     >>> from tulip import transys as trs
 """
 from __future__ import absolute_import
-<<<<<<< HEAD
-=======
 from .mathset import MathSet, SubSet, PowerSet, TypedDict
 from .labeled_graphs import prepend_with
 from .transys import (
@@ -49,7 +47,6 @@
     LabeledGameGraph,
     tuple2fts, line_labeled_with, cycle_labeled_with
 )
->>>>>>> 07de9f85
 
 __all__ = list()
 
