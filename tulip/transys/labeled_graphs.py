# Copyright (c) 2013 by California Institute of Technology
# All rights reserved.
#
# Redistribution and use in source and binary forms, with or without
# modification, are permitted provided that the following conditions
# are met:
#
# 1. Redistributions of source code must retain the above copyright
#    notice, this list of conditions and the following disclaimer.
# 
# 2. Redistributions in binary form must reproduce the above copyright
#    notice, this list of conditions and the following disclaimer in the
#    documentation and/or other materials provided with the distribution.
# 
# 3. Neither the name of the California Institute of Technology nor
#    the names of its contributors may be used to endorse or promote
#    products derived from this software without specific prior
#    written permission.
# 
# THIS SOFTWARE IS PROVIDED BY THE COPYRIGHT HOLDERS AND CONTRIBUTORS
# "AS IS" AND ANY EXPRESS OR IMPLIED WARRANTIES, INCLUDING, BUT NOT
# LIMITED TO, THE IMPLIED WARRANTIES OF MERCHANTABILITY AND FITNESS
# FOR A PARTICULAR PURPOSE ARE DISCLAIMED.  IN NO EVENT SHALL CALTECH
# OR THE CONTRIBUTORS BE LIABLE FOR ANY DIRECT, INDIRECT, INCIDENTAL,
# SPECIAL, EXEMPLARY, OR CONSEQUENTIAL DAMAGES (INCLUDING, BUT NOT
# LIMITED TO, PROCUREMENT OF SUBSTITUTE GOODS OR SERVICES; LOSS OF
# USE, DATA, OR PROFITS; OR BUSINESS INTERRUPTION) HOWEVER CAUSED AND
# ON ANY THEORY OF LIABILITY, WHETHER IN CONTRACT, STRICT LIABILITY,
# OR TORT (INCLUDING NEGLIGENCE OR OTHERWISE) ARISING IN ANY WAY OUT
# OF THE USE OF THIS SOFTWARE, EVEN IF ADVISED OF THE POSSIBILITY OF
# SUCH DAMAGE.
"""
Base classes for labeled directed graphs
"""
import logging
logger = logging.getLogger(__name__)

import os
from pprint import pformat
from collections import Iterable
import warnings

import networkx as nx

from .mathset import SubSet, TypedDict
from .export import save_d3, graph2dot

def label_is_desired(attr_dict, desired_dict):
    """Return True if all labels match.
    
    Supports symbolic evaluation, if label type is callable.
    """
    if not isinstance(attr_dict, TypedDict):
        raise Exception('attr_dict must be TypedDict' +
                        ', instead: ' + str(type(attr_dict) ))
    
    if attr_dict == desired_dict:
        return True
    
    # different keys ?
    mismatched_keys = set(attr_dict).symmetric_difference(desired_dict)
    if mismatched_keys:
        return False
    
    # any labels have symbolic semantics ?
    label_def = attr_dict.allowed_values
    for type_name, value in attr_dict.iteritems():
        logger.debug('Checking label type:\n\t' +str(type_name))
        
        type_def = label_def[type_name]
        desired_value = desired_dict[type_name]
        
        if hasattr(type_def, '__call__'):
            logger.debug('Found label semantics:\n\t' + str(type_def))
            
            # value = guard
            if not type_def(value, desired_value):
                return False
            else:
                continue
        
        # no guard semantics given,
        # then by convention: guard is singleton {cur_val},
        if not value == desired_value:
            test_common_bug(value, desired_value)
            return False
    return True

def test_common_bug(value, desired_value):
    logger.debug('Label value:\n\t' +str(value) )
    logger.debug('Desired value:\n\t' +str(desired_value) )
    
    if isinstance(value, (set, list) ) and \
    isinstance(desired_value, (set, list) ) and \
    value.__class__ != desired_value.__class__:
       msg = 'Set SubLabel:\n\t' +str(value)
       msg += 'compared to list SubLabel:\n\t' +str(desired_value)
       msg += 'Did you mix sets & lists when setting AP labels ?'
       raise Exception(msg)

class States(object):
    """Methods to manage states, initial states, current state.
    """
    def __init__(self, graph):
        """

        @type graph: L{LabeledDiGraph}
        """
        self.graph = graph
        self.initial = []
        self.current = []
    
    def __getitem__(self, state):
        return self.graph.node[state]
    
    def __call__(self, *args, **kwargs):
        """Return list of states.
        
        For more details see L{LabeledDiGraph.nodes}
        """
        return self.graph.nodes(*args, **kwargs)
    
    def __str__(self):
        return 'States:\n' +pformat(self(data=False) )
    
    def __len__(self):
        """Total number of states.
        """
        return self.graph.number_of_nodes()
    
    def __iter__(self):
        return iter(self() )
        
    def __ior__(self, new_states):
        #TODO carefully test this
        self.add_from(new_states)
        return self
    
    def __contains__(self, state):
        """Return True if state in states.
        """
        return state in self.graph
    
    @property
    def initial(self):
        """ Return L{SubSet} of initial states.
        """
        return self._initial
    
    @initial.setter
    def initial(self, states):
        s = SubSet(self)
        s |= states
        self._initial = s
    
    @property
    def current(self):
        """Return L{SubSet} of current states.
        
        Non-deterministic automata can have multiple current states.
        """
        return self._current
    
    @current.setter
    def current(self, states):
        """Set current states.
        
        If state not in states, exception raised.
        """
        s = SubSet(self)
        s |= states
        self._current = s
    
    def _warn_if_state_exists(self, state):
        if state in self:
            logger.debug('State already exists.')
    
    def _single_state2singleton(self, state):
        """Convert to a singleton list, if argument is a single state.
        
        Otherwise return given argument.
        """
        if state in self:
            states = [state]
        else:
            states = state
        return states
    
    def add(self, new_state, attr_dict=None, check=True, **attr):
        """Wraps L{LabeledDiGraph.add_node}.
        """
        self._warn_if_state_exists(new_state)
        
        logger.debug('Adding new id: ' +str(new_state) )
        self.graph.add_node(new_state, attr_dict, check, **attr)
    
    def add_from(self, new_states, check=True, **attr):
        """Wraps L{LabeledDiGraph.add_nodes_from}.
        """
        self.graph.add_nodes_from(new_states, check, **attr)
    
    def remove(self, state):
        """Remove single state.
        """
        if state in self.initial:
            self.initial.remove(state)
        
        self.graph.remove_node(state)
    
    def remove_from(self, states):
        """Remove a list of states.
        """
        for state in states:
            self.remove(state)
    
    def post(self, states):
        """Direct successor set (1-hop) for given states.
        
        Over all actions or letters, i.e., edge labeling is ignored,
        because it may be undefined. Only classes which have an action
        set, alphabet, or other transition labeling set provide a
        pre(state, label) method, as for example pre(state, action) in
        the case of closed transition systems.
        
        If multiple states provided,
        then union Post(s) for s in states provided.
        
        See Also
        ========
          - L{pre}
          - Def. 2.3, p.23 U{[BK08]
            <http://tulip-control.sourceforge.net/doc/bibliography.html#bk08>}

        @rtype: set
        """
        states = self._single_state2singleton(states)
        
        successors = set()
        for state in states:
            successors |= set(self.graph.successors(state))
        return successors
    
    def pre(self, states):
        """Return direct predecessors (1-hop) of given state.
        
        See Also
        ========
          - L{post}
          - Def. 2.3, p.23 U{[BK08]
            <http://tulip-control.sourceforge.net/doc/bibliography.html#bk08>}

        @rtype: set
        """
        states = self._single_state2singleton(states)
        
        predecessors = set()
        for state in states:
            predecessors |= set(self.graph.predecessors(state))
        
        return predecessors
    
    def forward_reachable(self, state):
        """Return states reachable from given state.
        
        Iterated post(), a wrapper of networkx.descendants.
        """
        descendants = nx.descendants(self, state)
        return descendants
    
    def backward_reachable(self, state):
        """Return states from which the given state can be reached.

        A wrapper of networkx.ancestors.
        """
        ancestors = nx.ancestors(self, state)
        return ancestors
    
    def paint(self, state, color):
        """Color the given state.
        
        The state is filled with given color,
        rendered with dot when plotting and saving.
        
        @param state: valid system state
        
        @param color: with which to paint C{state}
        @type color: str of valid dot color
        """
        self.graph.node[state]['style'] = 'filled'
        self.graph.node[state]['fillcolor'] = color
    
    def find(self, states=None, with_attr_dict=None, **with_attr):
        """Filter by desired states and by desired state labels.
        
        Examples
        ========
        Assume that the system is:
        
        >>> import transys as trs
        >>> ts = trs.FTS()
        >>> ts.atomic_propositions.add('p')
        >>> ts.states.add('s0', ap={'p'})
        
          - To find the label of a single state C{'s0'}:

              >>> a = ts.states.find(['s0'] )
              >>> (s0_, label) = a[0]
              >>> print(label)
              {'ap': set(['p'])}
              
          - To find all states with a specific label C{{'p'}}:

              >>> ts.states.add('s1', ap={'p'})
              >>> b = ts.states.find(with_attr_dict={'ap':{'p'} } )
              >>> states = [state for (state, label_) in b]
              >>> print(set(states) )
              {'s0', 's1'}

          - To find all states in subset C{M} labeled with C{{'p'}}:

              >>> ts.states.add('s2', ap={'p'})
              >>> M = {'s0', 's2'}
              >>> b = ts.states.find(M, {'ap': {'p'} } )
              >>> states = [state for (state, label_) in b]
              >>> print(set(states) )
              {'s0', 's2'}
        
        @param states: subset of states over which to search
        @type states: 'any' (default)
            | iterable of valid states
            | single valid state
        
        @param with_attr_dict: label with which to filter the states
        @type with_attr_dict: {sublabel_type : desired_sublabel_value, ...}
            | leave empty, to allow any state label (default)
        
        @param with_attr: label key-value pairs which take
            precedence over C{with_attr_dict}.
        
        @rtype: list of labeled states
        @return: [(C{state}, C{label}),...]
            where:
                - C{state} \\in C{states}
                - C{label}: dict
        """
        if with_attr_dict is None:
            with_attr_dict = with_attr
        else:
            try:
                with_attr_dict.update(with_attr)
            except AttributeError:
                raise Exception('with_attr_dict must be a dict')
        
        if states is not None:
            # singleton check
            if states in self:
                state = states
                msg = 'LabeledStates.find got single state: ' +str(state) +'\n'
                msg += 'instead of Iterable of states.\n'
                states = [state]
                msg += 'Replaced given states = ' +str(state)
                msg += ' with states = ' +str(states)
                logger.debug(msg)
        
        found_state_label_pairs = []
        for state, attr_dict in self.graph.nodes_iter(data=True):
            logger.debug('Checking state_id = ' +str(state) +
                          ', with attr_dict = ' +str(attr_dict) )
            
            if states is not None:
                if state not in states:
                    logger.debug('state_id = ' +str(state) +', not desired.')
                    continue
            
            msg = 'Checking state label:\n\t attr_dict = '
            msg += str(attr_dict)
            msg += '\n vs:\n\t desired_label = ' + str(with_attr_dict)
            logger.debug(msg)
            
            if not with_attr_dict:
                logger.debug('Any label acceptable.')
                ok = True
            else:
                ok = label_is_desired(attr_dict, with_attr_dict)
            
            if ok:
                logger.debug('Label Matched:\n\t' +str(attr_dict) +
                              ' == ' +str(with_attr_dict) )
                state_label_pair = (state, dict(attr_dict))
                
                found_state_label_pairs.append(state_label_pair)
            else:
                logger.debug('No match for label---> state discarded.')
        
        return found_state_label_pairs
    
    def is_terminal(self, state):
        """Check if state has no outgoing transitions.
        
        See Also
        ========
        Def. 2.4, p.23 U{[BK08]
        <http://tulip-control.sourceforge.net/doc/bibliography.html#bk08>}
        """
        successors = self.post(state)
        if successors:
            return False
        else:
            return True
    
    def is_blocking(self, state):
        """Check if state has outgoing transitions for each label.

        UNDER DEVELOPMENT; function signature may change without
        notice.  Calling will result in NotImplementedError.
        """
        raise NotImplementedError

class Transitions(object):
    """Methods for handling labeled transitions.
    
    Note that a directed edge is an ordered set of nodes.
    Unlike an edge, a transition is a labeled edge.
    """
    def __init__(self, graph, deterministic=False):
        """

        @type graph: L{LabeledDiGraph}
        """
        self.graph = graph
        self._deterministic = deterministic
    
    def __call__(self, **kwargs):
        """Return list of transitions.
        
        Wraps L{LabeledDiGraph.edges}.
        """
        return self.graph.edges(**kwargs)
    
    def __str__(self):
        return 'Transitions:\n' +pformat(self() )
    
    def __len__(self):
        """Count transitions."""
        return self.graph.number_of_edges()
    
    def _breaks_determinism(self, from_state, sublabels):
        """Return True if adding transition conserves determinism.
        """
        if not self._deterministic:
            return
        
        if not from_state in self.graph.states:
            raise Exception('from_state \notin graph')
        
        same_labeled = self.find([from_state], with_attr_dict=sublabels)        
        
        if same_labeled:
            msg = 'Candidate transition violates determinism.\n'
            msg += 'Existing transitions with same label:\n'
            msg += str(same_labeled)
            raise Exception(msg)
    
    def add(self, from_state, to_state, attr_dict=None, check=True, **attr):
        """Wrapper of L{LabeledDiGraph.add_edge}.
        """
        #self._breaks_determinism(from_state, labels)
        self.graph.add_edge(from_state, to_state, attr_dict, check, **attr)
    
    def add_from(self, transitions, attr_dict=None, check=True, **attr):
        """Wrapper of L{LabeledDiGraph.add_edges_from}.
        """
        self.graph.add_edges_from(transitions, attr_dict=attr_dict,
                                  check=check, **attr)
    
    def add_comb(self, from_states, to_states, attr_dict=None,
                 check=True, **attr):
        """Add an edge for each combination C{(u, v)},
        
        for C{u} in C{from_states} for C{v} in C{to_states}.
        """
        for u in from_states:
            for v in to_states:
                self.graph.add_edge(u, v, attr_dict=attr_dict,
                                    check=check, **attr)
    
    def remove(self, from_state, to_state, attr_dict=None, **attr):
        """Remove single transition.
        
        If only the states are passed,
        then all transitions between them are removed.
        
        If C{attr_dict}, C{attr} are also passed,
        then only transitions annotated with those labels are removed.
        
        Wraps L{LabeledDiGraph.remove_labeled_edge}.
        """
        self.graph.remove_labeled_edge(from_state, to_state, attr_dict, **attr)
    
    def remove_from(self, transitions):
        """Remove list of transitions.
        
        Each transition is either a:
        
          - 2-tuple: (u, v), or a
          - 3-tuple: (u, v, data)
        """
        self.graph.remove_labeled_edges_from(transitions)
    
    def add_adj(
            self, adj, adj2states, attr_dict=None,
            check=True, **attr
        ):
        """Add multiple labeled transitions from adjacency matrix.
        
        The label can be empty.
        For more details see L{add}.
        
        @param adj: new transitions represented by adjacency matrix.
        @type adj: scipy.sparse.lil (list of lists)
        
        @param adj2states: map from adjacency matrix indices to states.
            If value not a state, raise Exception.
            Use L{States.add}, L{States.add_from} to add states first.
            
            For example the 1st state in adj2states corresponds to
            the first node in C{adj}.
            
            States must have been added using:

               - sys.states.add, or
               - sys.states.add_from

            If C{adj2states} includes a state not in sys.states,
            no transition is added and an exception raised.
        @type adj2states: list of existing states
        """
        # square ?
        if adj.shape[0] != adj.shape[1]:
            raise Exception('Adjacency matrix must be square.')
        
        # check states exist, before adding any transitions
        for state in adj2states:
            if state not in self.graph:
                raise Exception(
                    'State: ' +str(state) +' not found.'
                    ' Consider adding it with sys.states.add'
                )
        
        # convert to format friendly for edge iteration
        nx_adj = nx.from_scipy_sparse_matrix(
            adj, create_using=nx.DiGraph()
        )
        
        # add each edge using existing checks
        for i, j in nx_adj.edges_iter():
            si = adj2states[i]
            sj = adj2states[j]
            
            self.add(si, sj, attr_dict, check, **attr)
    
    def find(self, from_states=None, to_states=None,
             with_attr_dict=None, typed_only=False, **with_attr):
        """Find all edges between given states with given labels.
        
        Instead of having two separate methods to:
          
          - find all labels of edges between given states (s1, s2)
          
          - find all transitions (s1, s2, L) with given label L,
                possibly from some given state s1,
                i.e., the edges leading to the successor states
                Post(s1, a) = Post(s1) restricted by action a
        
        this method provides both functionalities.
        
        Preimage under edge labeling function L of given label,
        intersected with given subset of edges::
            L^{-1}(desired_label) \\cap (from_states x to_states)
        
        See Also
        ========
        L{add}, L{add_adj}
        
        @param from_states: edges must start from this subset of states
        @type from_states:
            - iterable of existing states, or
            - None (no constraint, default)
        
        @param to_states: edges must end in this subset of states
        @type to_states:
            - iterable of existing states, or
            - None (no constraint, default)
        
        @param with_attr_dict: edges must be annotated with these labels
        @type with_attr_dict:
            - {label_type : desired_label_value, ...}, or
            - None (no constraint, default)
        
        @param with_attr: label type-value pairs,
            take precedence over C{desired_label}.
        
        @return: set of transitions = labeled edges::
                (from_state, to_state, label)
        such that::
                (from_state, to_state )
                in from_states x to_states
                
        @rtype: list of transitions::
                = list of labeled edges
                = [(from_state, to_state, label),...]
        where:
          - C{from_state} in C{from_states}
          - C{to_state} in C{to_states}
          - C{label}: dict
        """
        if with_attr_dict is None:
            with_attr_dict = with_attr 
        try:
            with_attr_dict.update(with_attr)
        except:
            raise TypeError('with_attr_dict must be a dict')
        
        found_transitions = []
        
        u_v_edges = self.graph.edges_iter(nbunch=from_states, data=True)
        
        if to_states is not None:
            u_v_edges = [(u,v,d) for u,v,d in u_v_edges
                                 if v in to_states]
        
        for u, v, attr_dict in u_v_edges:
            ok = True
            if not with_attr_dict:
                logger.debug('Any label is allowed.')
            elif not attr_dict:
                logger.debug('No labels defined.')
            else:
                logger.debug('Checking guard.')
                ok = label_is_desired(attr_dict, with_attr_dict)
            
            if ok:
                logger.debug('Transition label matched desired label.')
                transition = (u, v, dict(attr_dict))
                
                found_transitions.append(transition)
            
        return found_transitions

class LabeledDiGraph(nx.MultiDiGraph):
    """Directed multi-graph with constrained labeling.
    
    Provided facilities to define labeling functions on
    vertices and edges, with given co-domains,
    so that labels are type-checked, not arbitrary.
    
    Each state (or edge) is annotated with labels.
    Before removing a value from a label type,
    first make sure no state (or edge) is labeled with it.
    
    Multiple edges with the same C{attr_dict} are not possible.
    So the difference from C{networkx.MultiDiGraph} is that
    the C{dict} of edges between u,v is a bijection.
    
    Between two nodes either:
    
      - a single unlabeled edge exists (no labeling constraints), or
      - labeled edges exist
      
    but mixing labeled with unlabeled edges for the same
    edge is not allowed, to simplify and avoid confusion.
    
    For dot export subclasses must define:
        
        - _state_label_def
        - _state_dot_label_format
        
        - _transition_label_def
        - _transition_dot_label_format
        - _transition_dot_mask
    
    Note: this interface will be improved in the future.
    
    Example
    =======
    Initialize and define one label type called C{'fruits'}.
    This also creates a field C{g.fruits}.
    
    >>> from tulip.transys import LabeledDiGraph
    >>> node_label_types = [('fruits', set(), True)]
    >>> g = LabeledDiGraph(node_label_types=node_label_types)
    
    Add some value to the codomain of type C{'fruits'}.
    
    >>> g.fruits |= ['apple', 'lemon']
    
    The label key 'day' will be untyped,
    so the class accepts 'Jan', though incorrect.
    
    >>> g.add_nodes_from([(1, {'fruit':'apple'}),
                          (2, {'fruit':'lemon', 'day':'Jan'})])
    
    Note
    ====
    1. Edge labeling implies the "multi",
       so it is omitted from the class name.
    
    2. From its name, C{networkx} targets networks, so vertices
       are called nodes. Here a general graph-theoretic
       viewpoint is more appropriate, so vertices would be
       preferred. But to maintain uniform terminology,
       the term node is used (plus it is shorter to write).
    
    3. Label ordering will be disabled (i.e., internal use of OrderedDict),
       because it is unreliable, so user will be encouraged to use dicts,
       or key-value pairs. For figure saving purposes it will be
       possible to define an order independently, as an export filter.
    
    Credits
    =======
    Some code in overridden methods of networkx.MultiDiGraph
    is adapted from networkx, which is distributed under the BSD license.
    """
    def __init__(
        self,
        node_label_types=None,
        edge_label_types=None,
        max_outdegree=None,
        **kwargs
    ):
        """Initialize the types of labelings on states and edges.
        
        @param node_label_types: defines the state labeling functions::
            
            L_i : V -> D_i
            
        each from vertices C{V} to some co-domain C{D_i}.

        Each labeling function is defined by
        a tuple C{(L_i, D_i, setter)}:

          - C{L_i} is a C{str} naming the labeling function.

          - C{D_i} implements C{__contains__}
              to enable checking label validity.
              If you want co-domain C{D_i} to be extensible,
              it must implement C{add}.

          - C{setter}: 3 cases:

            - if 2-tuple C{(L_i, D_i)} provided,
              then no C{setter} attributes created

            - if C{setter} is C{True},
              then an attribute C{self.L_i} is created
              pointing at the given co-domain C{D_i}

            - Otherwise an attribute C{self.Li}
              is created pointing at the given C{setter}.

        Be careful to avoid name conflicts with existing
        networkx C{MultiDiGraph} attributes.
        @type node_label_types: C{[(L_i, D_i, setter), ...]}
        
        @param edge_label_types: labeling functions for edges,
            defined similarly to C{node_label_types}.
        
        @param max_outdegree: upper bound on the outdegree of each node.
            Labels are ignored while counting edges,
            so edges with different labels count as two edges.
        @type max_outdegree: int
        """
        #todo
        """
        @param max_outdegree_per_label: like C{max_outdegree},
            but outgoing edges are counted separately for each
            labeling function.
        @type max_outdegree_per_label: int
        """
        self._state_label_def = self._init_labeling(node_label_types)
        self._transition_label_def = self._init_labeling(edge_label_types)
            
        # temporary hack until rename
        self._node_label_types = self._state_label_def
        self._edge_label_types = self._transition_label_def
        
        nx.MultiDiGraph.__init__(self, **kwargs)
        
        self.states = States(self)
        
        #todo: handle accepting states separately
        if max_outdegree == 1:
            deterministic = True
        else:
            deterministic = False
        self.transitions = Transitions(self, deterministic)
        
        # export properties
        self.dot_node_shape = {'normal':'circle'}
        self.default_layout = 'dot'
        
    def _init_labeling(self, label_types):
        """
        Note
        ====
        'state' will be renamed to 'node' in the future
        'transition' will be renamed to 'edge' in the future
        
        @param label_types: see L{__init__}.
        """
        labeling = dict()
        
        if label_types is None:
            logger.debug('no label types passed')
            return labeling
        
        if not label_types:
            logger.debug('label types absent (given: ' +
                         str(label_types) + ')')
            return labeling
        
        label_types = list(label_types)
        
        for label_type in label_types:
            if len(label_type) == 2:
                type_name, codomain = label_type
                setter = None
            elif len(label_type) == 3:
                type_name, codomain, setter = label_type
            else:
                msg = 'label_type can be 2 or 3-tuple, '
                msg += 'got instead:\n\t' + str(label_type)
                raise ValueError(msg)
            
            labeling[type_name] = codomain
            
            if setter is None:
                # don't create attribute unless told to do so
                pass
            elif setter is True:
                # create attribute, point it directly to D_i
                setattr(self, type_name, labeling[type_name])
            else:
                # custom setter
                setattr(self, type_name, setter)
        return labeling
    
    def _check_for_untyped_keys(self, typed_attr, type_defs, check):
        untyped_keys = set(typed_attr).difference(type_defs)
        
        msg = 'checking for untyped keys...\n'
        msg += 'attribute dict: ' + str(typed_attr) + '\n'
        msg += 'type definitions: ' + str(type_defs) + '\n'
        msg += 'untyped_keys: ' + str(untyped_keys)
        logger.debug(msg)
        
        if untyped_keys:
            msg = 'The following edge attributes:\n' +\
                  str({k:typed_attr[k] for k in untyped_keys}) +'\n' +\
                  'are not allowed.\n' +\
                  'Currently the allowed attributes are:' +\
                  ', '.join([str(x) for x in type_defs])
            if check:
                msg += '\nTo set attributes not included '+\
                       'in the existing types, pass: check = False'
                raise AttributeError(msg)
            else:
                msg += '\nAllowed because you passed: check = True'
                logger.warning(msg)
        else:
            logger.debug('no untyped keys.')
    
    def _update_attr_dict_with_attr(self, attr_dict, attr):
        if attr_dict is None:
            attr_dict = attr
        else:
            try:
                attr_dict.update(attr)
            except AttributeError:
                msg = 'The attr_dict argument must be a dictionary.'
                raise nx.NetworkXError(msg)
        return attr_dict
    
    def add_node(self, n, attr_dict=None, check=True, **attr):
        """Use a L{TypedDict} as attribute dict.
        
        Log warning if node already exists.
        
        All other functionality remains the same.
        
        @param check: if True and untyped keys are passed,
            then raise C{AttributeError}.
        """
        # avoid multiple additions
        if n in self:
            logger.warn('Graph alreay has node: ' + str(n))
        
        attr_dict = self._update_attr_dict_with_attr(attr_dict, attr)
        
        typed_attr = TypedDict()
        typed_attr.set_types(self._node_label_types)
        typed_attr.update(attr_dict) # type checking happens here
        
        logger.debug('node typed_attr: ' + str(typed_attr))
        
        self._check_for_untyped_keys(typed_attr,
                                     self._node_label_types,
                                     check)
        
        nx.MultiDiGraph.add_node(self, n, attr_dict=typed_attr)
    
    def add_nodes_from(self, nodes, check=True, **attr):
        """Create or label multiple nodes.
        
        For details see L{add_node} and
        C{networkx.MultiDiGraph.add_nodes_from}
        """
        for n in nodes:
            try:
                n not in self.succ
                node = n
                attr_dict = attr
            except TypeError:
                node, ndict = n
                attr_dict = attr.copy()
                attr_dict.update(ndict)
            
            self.add_node(node, attr_dict=attr_dict, check=check)
    
    def add_edge(self, u, v, attr_dict=None, check=True, **attr):
        """Use a L{TypedDict} as attribute dict.
        
          - Raise ValueError if C{u} or C{v} are not already nodes.
          - Raise Exception if edge (u, v, {}) exists.
          - Log warning if edge (u, v, attr_dict) exists.
          - Raise ValueError if C{attr_dict} contains typed key with invalid value.
          - Raise AttributeError if C{attr_dict} contains untyped keys,
            unless C{check=False}.
        
        Each label defines a different labeled edge.
        So to "change" the label, either:
        
            - remove the edge with this label, then add a new one, or
            - find the edge key, then use subscript notation:
                
                C{G[i][j][key]['attr_name'] = attr_value}
        
        For more details see C{networkx.MultiDiGraph.add_edge}.
        
        Notes
        =====
        1. Argument C{key} has been removed compared to
           C{networkx.MultiDiGraph.add_edge}, because edges are defined
           by their labeling, i.e., multiple edges with same labeling
           are not allowed.
        
        @param check: raise C{AttributeError} if C{attr_dict}
            has untyped attribute keys, otherwise warn
        """
        # legacy
        if 'check_states' in attr:
            msg = 'saw keyword argument: check_states ' +\
                  'which is no longer available, ' +\
                  'firstly add the new nodes.'
            logger.warning(msg)
        
        # check nodes exist
        if u not in self.succ:
            raise ValueError('Graph does not have node u: ' + str(u))
        if v not in self.succ:
            raise ValueError('Graph does not have node v: ' + str(v))
        
        attr_dict = self._update_attr_dict_with_attr(attr_dict, attr)
        
        typed_attr = TypedDict()
        typed_attr.set_types(self._edge_label_types)
        typed_attr.update(attr_dict) # type checking happens here
        
        logger.debug('Given: attr_dict = ' + str(attr_dict))
        logger.debug('Stored in: typed_attr = ' + str(typed_attr))
        
        # may be possible to speedup using .succ
        existing_u_v = self.get_edge_data(u, v, default={})
        
        if dict() in existing_u_v.values():
            msg = 'Unlabeled transition: '
            msg += 'from_state-> to_state already exists,\n'
            msg += 'where:\t from_state = ' +str(u) +'\n'
            msg += 'and:\t to_state = ' +str(v) +'\n'
            raise Exception(msg)
        
        # check if same labeled transition exists
        if attr_dict in existing_u_v.values():
            msg = 'Same labeled transition:\n'
            msg += 'from_state---[label]---> to_state\n'
            msg += 'already exists, where:\n'
            msg += '\t from_state = ' +str(u) +'\n'
            msg += '\t to_state = ' +str(v) +'\n'
            msg += '\t label = ' +str(typed_attr) +'\n'
            warnings.warn(msg)
            logger.warning(msg)
            return
        
        #self._breaks_determinism(from_state, labels)
        
        self._check_for_untyped_keys(typed_attr,
                                     self._edge_label_types,
                                     check)
        
        # the only change from nx in this clause is using TypedDict
        logger.debug('adding edge: ' + str(u) + ' ---> ' + str(v))
        if v in self.succ[u]:
            msg = 'there already exist directed edges with ' +\
                  'same end-points'
            logger.debug(msg)
            
            keydict = self.adj[u][v]
            # find a unique integer key
            key = len(keydict)
            while key in keydict:
                key-=1
            
            datadict = keydict.get(key, typed_attr)
            datadict.update(typed_attr)
            
            keydict[key] = datadict
        else:
            logger.debug('first directed edge between these nodes')
            # selfloops work this way without special treatment
            key = 0
            keydict = {key:typed_attr}
            self.succ[u][v] = keydict
            self.pred[v][u] = keydict
    
    def add_edges_from(self, labeled_ebunch, attr_dict=None,
                       check=True, **attr):
        """Add multiple labeled edges.
        
        For details see C{networkx.MultiDiGraph.add_edges_from}.
        Only difference is that only 2 and 3-tuple edges allowed.
        Keys cannot be specified, because a bijection is maintained.
        
        @param labeled_ebunch: iterable container of:
        
            - 2-tuples: (u, v), or
            - 3-tuples: (u, v, label)
          
          See also L{remove_labeled_edges_from}.
        """
        attr_dict = self._update_attr_dict_with_attr(attr_dict, attr)
       
        # process ebunch
        for e in labeled_ebunch:
            datadict = dict(attr_dict)
            
            ne = len(e)
            if ne == 3:
                u, v, dd = e
                datadict.update(dd)
            elif ne == 2:
                u, v = e
            else:
                raise ValueError(\
                    "Edge tuple %s must be a 2- or 3-tuple ."%(e,))
            
            self.add_edge(u, v, attr_dict=datadict, check=check)
    
    def remove_labeled_edge(self, u, v, attr_dict=None, **attr):
        """Remove single labeled edge.
        
        @param attr_dict: attributes with which to identify the edge.
        @type attr_dict: dict
        
        @param attr: keyword arguments with which to update C{attr_dict}.
        """
        if u not in self:
            return
        if v not in self[u]:
            return
        
        attr_dict = self._update_attr_dict_with_attr(attr_dict, attr)
        
        rm_keys = {key for key, data in self[u][v].iteritems()
                   if data == attr_dict}
        for key in rm_keys:
            self.remove_edge(u, v, key=key)
    
    def remove_labeled_edges_from(self, labeled_ebunch, attr_dict=None, **attr):
        """Remove labeled edges.
        
        Example
        =======
        >>> g = LabeledDiGraph()
        >>> g.add_edge(1, 2, day='Mon')
        >>> g.add_edge(1, 2, day='Tue')
        >>> edges = [(1, 2, {'day':'Mon'}),
                     (1, 2, {'day':'Tue'})]
        >>> g.remove_edges_from(edges)
        
        @param labeled_ebunch: iterable container of edge tuples
            Each edge tuple can be:
            
              - 2-tuple: (u, v) All edges between u and v are removed.
              - 3-tuple: (u, v, attr_dict) all edges between u and v
                  annotated with that C{attr_dict} are removed.
        """
        attr_dict = self._update_attr_dict_with_attr(attr_dict, attr)
        
        for e in labeled_ebunch:
            datadict = dict(attr_dict)
            
            ne = len(e)
            if ne == 3:
                u, v, dd = e
                datadict.update(dd)
            elif ne == 2:
                u, v = e
            else:
                raise ValueError(\
                    "Edge tuple %s must be a 2- or 3-tuple ."%(e,))
            
            self.remove_labeled_edge(u, v, attr_dict=datadict)

    def trim_dead_states(self):
        """Recursively delete states with no outgoing transitions.

        Merge and update transition listings as needed.  N.B., this
        method might change IDs after trimming to ensure indexing still
        works (since self.states attribute is a list).
        """
        changed = True  
        # Becomes False when no deletions have been made.

        while changed:
            changed = False
            for node in self.nodes():
                if self.neighbors(node) == []:
                    changed = True
<<<<<<< HEAD
                    self.states.remove(node)
=======
<<<<<<< HEAD
                    self.states.remove(node)
=======
                    self.remove_node(node) 
>>>>>>> 724bf8cacec0a3cf0318847d49d0e39fb29ec9f3
>>>>>>> 4d1a5d99
                    
    def dot_str(self, wrap=10):
        """Return dot string.
        
        Requires pydot.        
        """
        return graph2dot.graph2dot_str(self, wrap)
    
    def save(self, filename=None, fileformat=None,
             rankdir='LR', prog=None,
             wrap=10, latex=False):
        """Save image to file.
        
        Recommended file formats:
        
            - pdf, eps
            - png, gif
            - svg (can render LaTeX labels with inkscape export)
            - dot
        
        Any other format supported by C{pydot.write} is available.
        
        Experimental:
        
            - html (uses d3.js)
            - 'scxml'
        
        Requires
        ========
        dot, pydot
        
        See Also
        ========
        L{plot}, C{pydot.Dot.write}
        
        @param filename: file path to save image to
            Default is C{self.name}, unless C{name} is empty,
            then use 'out.pdf'.
            
            If extension is missing '.pdf' is used.
        @type filename: str
        
        @param fileformat: replace the extension of C{filename}
            with this. For example::
                
                filename = 'fig.pdf'
                fileformat = 'svg'
            
            result in saving 'fig.svg'
        
        @param rankdir: direction for dot layout
        @type rankdir: str = 'TB' | 'LR'
            (i.e., Top->Bottom | Left->Right)
        
        @param prog: executable to call
        @type prog: dot | circo | ... see pydot.Dot.write
        
        @param wrap: max width of node strings
        @type wrap: int
        
        @param latex: when printing states,
            prepend underscores to numbers that follow letters,
            enclose the string is $ to create a math environment.
        
        @rtype: bool
        @return: True if saving completed successfully, False otherwise.
        """
        if filename is None:
            if not self.name:
                filename = 'out'
            else:
                filename = self.name
        
        fname, fextension = os.path.splitext(filename)
        
        # default extension
        if not fextension or fextension is '.':
            fextension = '.pdf'
        
        if fileformat:
            fextension = '.' + fileformat
        
        filename = fname + fextension
        
        # drop '.'
        fileformat = fextension[1:]    
        
        if fileformat is 'html':
            return save_d3.labeled_digraph2d3(self, filename)
        
        # subclass has extra export formats ?
        if hasattr(self, '_save'):
            if self._save(filename, fileformat):
                return True
        
        if prog is None:
            prog = self.default_layout
        
        graph2dot.save_dot(self, filename, fileformat, rankdir,
                           prog, wrap, latex)
        
        return True
    
    def plot(self, rankdir='LR', prog=None, wrap=10, ax=None):
        """Plot image using dot.
        
        No file I/O involved.
        Requires GraphViz dot and either Matplotlib or IPython.
        
        NetworkX does not yet support plotting multiple edges between 2 nodes.
        This method fixes that issue, so users don't need to look at files
        in a separate viewer during development.
        
        See Also
        ========
        L{save}
        
        Depends
        =======
        dot and either of IPython or Matplotlib
        """
        # anything to plot ?
        if not self.states:
            print(60*'!'+"\nThe system doesn't have any states to plot.\n"+60*'!')
            return
        
        if prog is None:
            prog = self.default_layout
        
        return graph2dot.plot_pydot(self, prog, rankdir, wrap, ax=ax)

class _LabeledStateDiGraph(nx.MultiDiGraph):
    def _multiply_mutable_states(self, other, prod_graph, prod_sys):
        def prod_ids2states(prod_state_id, self, other):
            (idx1, idx2) = prod_state_id
            state1 = self.states._int2mutant(idx1)
            state2 = other.states._int2mutant(idx2)
            prod_state = (state1, state2)
            
            return prod_state
        
        def label_union(nx_label):
            (v1, v2) = nx_label
            
            if v1 is None or v2 is None:
                raise Exception(
                    'At least one factor has unlabeled state, '+
                    "or the state sublabel types don't match."
                )
            
            try:
                return v1 | v2
            except:
                pass
            
            try:
                return v2 +v2
            except:
                raise TypeError(
                    'The state sublabel types should support ' +
                    'either | or + for labeled system products.'
                )
        
        def state_label_union(attr_dict):
            prod_attr_dict = dict()
            for k,v in attr_dict.iteritems():
                prod_attr_dict[k] = label_union(v)
            return prod_attr_dict
        
        # union of state labels from the networkx tuples
        for prod_state_id, attr_dict in prod_graph.nodes_iter(data=True):
            prod_attr_dict = state_label_union(attr_dict)
            prod_state = prod_ids2states(prod_state_id, self, other)
            
            prod_sys.states.add(prod_state)
            prod_sys.states.add(prod_state, **prod_attr_dict)
        print(prod_sys.states)
        
        # prod of initial states
        inits1 = self.states.initial
        inits2 = other.states.initial
        
        prod_init = []
        for (init1, init2) in zip(inits1, inits2):
            new_init = (init1, init2)
            prod_init.append(new_init)
        prod_sys.states.initial |= prod_init
        
        # # multiply mutable states (only the reachable added)
        # if self.states.mutants or other.states.mutants:
        #     for idx, prod_state_id in enumerate(prod_graph.nodes_iter() ):
        #         prod_state = prod_ids2states(prod_state_id, self, other)
        #         prod_sys.states.mutants[idx] = prod_state
        #
        #     prod_sys.states.min_free_id = idx +1
        # # no else needed: otherwise self already not mutant
        
        # action labeling is taken care by nx,
        # since transition taken at a time
        for from_state_id, to_state_id, edge_dict in \
        prod_graph.edges_iter(data=True):            
            from_state = prod_ids2states(from_state_id, self, other)
            to_state = prod_ids2states(to_state_id, self, other)
            
            prod_sys.transitions.add(
                from_state, to_state, **edge_dict
            )
        return prod_sys
    
    # binary operators (for magic binary operators: see above)
    def tensor_product(self, other, prod_sys=None):
        """Return strong product with given graph.
        
        Reference
        =========
        http://en.wikipedia.org/wiki/Strong_product_of_graphs
        nx.algorithms.operators.product.strong_product
        """
        prod_graph = nx.product.tensor_product(self, other)
        
        # not populating ?
        if prod_sys is None:
            if self.states.mutants or other.states.mutants:
                mutable = True
            else:
                mutable = False
            prod_sys = LabeledDiGraph(mutable=mutable)
        
        prod_sys = self._multiply_mutable_states(
            other, prod_graph, prod_sys
        )
        
        return prod_sys
        
    def cartesian_product(self, other, prod_sys=None):
        """Return Cartesian product with given graph.
        
        If u,v are nodes in C{self} and z,w nodes in C{other},
        then ((u,v), (z,w) ) is an edge in the Cartesian product of
        self with other if and only if:
            - (u == v) and (z,w) is an edge of C{other}
            OR
            - (u,v) is an edge in C{self} and (z == w)
            
        In system-theoretic terms, the Cartesian product
        is the interleaving where at each step,
        only one system/process/player makes a move/executes.
        
        So it is a type of parallel system.
        
        This is an important distinction with the C{strong_product},
        because that includes "diagonal" transitions, i.e., two
        processes executing truly concurrently.
        
        Note that a Cartesian interleaving is different from a
        strong interleaving, because the latter can skip states
        and transition directly along the diagonal.
        
        For a model of computation, strong interleaving
        would accurately model the existence of multiple cores,
        not just multiple processes executing on a single core.
        
        References
        ==========
          - U{http://en.wikipedia.org/wiki/Cartesian_product_of_graphs}
          - networkx.algorithms.operators.product.cartesian_product
        """
        prod_graph = nx.product.cartesian_product(self, other)
        
        # not populating ?
        if prod_sys is None:
            if self.states.mutants or other.states.mutants:
                mutable = True
            else:
                mutable = False
            prod_sys = LabeledDiGraph(mutable=mutable)
        
        prod_sys = self._multiply_mutable_states(
            other, prod_graph, prod_sys
        )
        
        return prod_sys
    
    def strong_product(self, other):
        """Return strong product with given graph.
        
        Reference
        =========
          - U{http://en.wikipedia.org/wiki/Strong_product_of_graphs}
          - networkx.algorithms.operators.product.strong_product

        UNDER DEVELOPMENT; function signature may change without
        notice.  Calling will result in NotImplementedError.
        """
        raise NotImplementedError
        # An issue here is that transitions are possible both
        # in sequence and simultaneously. So the actions set
        # is the product of the factor ones and an empty action
        # should also be introduced
        
    def is_blocking(self):
        """Does each state have at least one outgoing transition ?
        
        Note that edge labels are NOT checked, i.e.,
        it is not checked whether for each state and each possible symbol/letter
        in the input alphabet, there exists at least one transition.
        
        The reason is that edge labels do not have any semantics at this level,
        so they are not yet regarded as guards.
        For more semantics, use a L{FiniteStateMachine}.
        """
        for state in self.states():
            if self.states.is_terminal(state):
                return True
        return False

def str2singleton(ap_label):
        """If string, convert to set(string).
        
        Convention: singleton str {'*'}
        can be passed as str '*' instead.
        """
        if isinstance(ap_label, str):
            logger.debug('Saw str state label:\n\t' +str(ap_label))
            ap_label = {ap_label}
            logger.debug('Replaced with singleton:\n\t' +str(ap_label) +'\n')
        return ap_label

def prepend_with(states, prepend_str):
    """Prepend items with given string.
    
    Example
    =======
    >>> states = [0, 1]
    >>> prepend_str = 's'
    >>> states = prepend_with(states, prepend_str)
    >>> assert(states == ['s0', 's1'] )
    
    See Also
    ========
    L{tuple2ba}, L{tuple2fts}
    
    @param states: items prepended with string C{prepend_str}
    @type states: iterable
    
    @param prepend_str: text prepended to C{states}.  If None, then
        C{states} is returned without modification
    @type prepend_str: str or None
    """
    if not isinstance(states, Iterable):
        raise TypeError('states must be Iterable. Got:\n\t' +
                        str(states) +'\ninstead.')
    if not isinstance(prepend_str, str) and prepend_str is not None:
        raise TypeError('prepend_str must be of type str. Got:\n\t' +
                        str(prepend_str) +'\ninstead.')
    
    if prepend_str is None:
        return states
    
    return [prepend_str +str(s) for s in states]<|MERGE_RESOLUTION|>--- conflicted
+++ resolved
@@ -1136,15 +1136,7 @@
             for node in self.nodes():
                 if self.neighbors(node) == []:
                     changed = True
-<<<<<<< HEAD
                     self.states.remove(node)
-=======
-<<<<<<< HEAD
-                    self.states.remove(node)
-=======
-                    self.remove_node(node) 
->>>>>>> 724bf8cacec0a3cf0318847d49d0e39fb29ec9f3
->>>>>>> 4d1a5d99
                     
     def dot_str(self, wrap=10):
         """Return dot string.
@@ -1504,4 +1496,5 @@
     if prepend_str is None:
         return states
     
-    return [prepend_str +str(s) for s in states]+    return [prepend_str +str(s) for s in states]
+    