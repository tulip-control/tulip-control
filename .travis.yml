--- conflicted
+++ resolved
@@ -41,7 +41,6 @@
   - pip install --ignore-installed --upgrade pip setuptools
   - pip install nose
   - pip install mock
-<<<<<<< HEAD
   # optional python packages
   - pip install gr1py
   # lily
@@ -55,7 +54,6 @@
   - which lily.pl
   # jtlv
   - ./extern/get-jtlv.sh
-=======
   ## install dd.cudd
   - pip install dd
   - pip download --no-dependencies dd>=0.4.0
@@ -64,7 +62,6 @@
   - cd dd-*/
   - python setup.py install --fetch --cudd
   - cd ..
->>>>>>> 726c5ccf
 
 install:
   - python setup.py sdist
