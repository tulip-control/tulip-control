#!/usr/bin/env python

from distutils.core import setup


###########################################
# Dependency or optional-checking functions
###########################################
# (see notes below.)

def check_graphlibs():
    """Check for presence of graph packages: python-graph."""
    try:
        import pygraph
        print "python-graph found."
    except ImportError:
        print 'python-graph not found. If you\'re interested, see http://code.google.com/p/python-graph/'
        print 'Some methods for the Automaton class will not be available.'

    # Dud return value to conform to typical behavior of check_... functions.
    return True

def check_gr1c():
    import subprocess
    try:
        subprocess.call(["gr1c", "-V"], stdout=subprocess.PIPE)
    except OSError:
        return False
    return True

def check_yaml():
    try:
        import yaml
    except ImportError:
        return False
    return True

def check_mpt():
    import subprocess

    # Check for Matlab;
    # N.B., the user might have Matlab installed despite it not being
    # visible on the system path!  If set to use MPT, this would cause
    # TuLiP, to enter an interactive processing mode, wherein the user
    # must manually invoke runDiscretizeMatlab.m
    cmd = subprocess.Popen(['which', 'matlab'],
                           stdout=subprocess.PIPE, close_fds=True)
    matlab_visible = False
    for line in cmd.stdout:
        if 'matlab' in line:
            matlab_visible = True
            break
    if not matlab_visible:
        print 'WARNING: Matlab not found, thus we cannot check for MPT.'
        return False

    cmd = subprocess.Popen(['matlab',
                            '-nodesktop',
                            '-nosplash',
                            '-nojvm',
                            '-r',
                            'if (exist(\'mpt_init\', \'file\')==2) && (exist(\'polytope\', \'file\')==2), disp \'MPT FOUND; GO TIME\'; else, disp \'NO MPT; PANIC\'; end; pause(1); exit'],
                           stdout=subprocess.PIPE, stderr=subprocess.STDOUT)
    for line in cmd.stdout:
        if 'MPT FOUND; GO TIME' in line:
            return True
    
    return False

def check_yices():
    import subprocess
    cmd = subprocess.Popen(['which', 'yices'],
                           stdout=subprocess.PIPE, close_fds=True)
    for line in cmd.stdout:
        if 'yices' in line:
            return True
    return False

def check_glpk():
    try:
        import cvxopt.glpk
    except ImportError:
        return False
    return True

def check_gephi():
    import subprocess
    cmd = subprocess.Popen(['which', 'gephi'], stdout=subprocess.PIPE)
    for line in cmd.stdout:
        if 'gephi' in line:
            return True
    return False


# Handle "check" argument to check for dependencies;
# occurs by default if "install" is given,
# unless both "install" and "nocheck" are given (but typical
# users do not need "nocheck").
#
# The behavior is such that if "check" is given as a command-line
# argument, but "install" is not, then setup (as provided by
# Distutils) is not invoked.

# You *must* have these to run TuLiP.  Each item in other_depends must
# be treated specially; thus other_depends is a dictionary with
#
#   keys   : names of dependency;

#   values : list of callable and string, which is printed on failure
#           (i.e. package not found); we interpret the return value
#           True to be success, and False failure.
other_depends = {'yices' : [check_yices, 'ERROR: Yices not found.']}

# These are nice to have but not necessary. Each item is of the form
#
#   keys   : name of optional package;
#   values : list of callable and two strings, first string printed on
#           success, second printed on failure (i.e. package not
#           found); we interpret the return value True to be success,
#           and False failure.
optionals = {'glpk' : [check_glpk, 'GLPK found.', 'GLPK seems to be missing\nand thus apparently not used by your installation of CVXOPT.\nIf you\'re interested, see http://www.gnu.org/s/glpk/'],
             'gephi' : [check_gephi, 'Gephi found.', 'Gephi seems to be missing. If you\'re interested in graph visualization, see http://gephi.org/'],
             'graphlibs' : [check_graphlibs, '', ''],
             'MPT' : [check_mpt, 'MPT found.', 'MPT not found (and not required). If you\'re curious, see http://control.ee.ethz.ch/~mpt/'],
             'gr1c' : [check_gr1c, 'gr1c found.', 'gr1c not found.\nIf you\'re interested in a GR(1) synthesis tool besides JTLV, see https://github.com/slivingston/gr1c'],
             'PyYAML' : [check_yaml, 'PyYAML found.', 'PyYAML not found.\nTo read/write YAML, you will need to install PyYAML; see http://pyyaml.org/']}

import sys
perform_setup = True
check_deps = False
if 'install' in sys.argv[1:] and 'nocheck' not in sys.argv[1:]:
    check_deps = True
elif 'check' in sys.argv[1:]:
    perform_setup = False
    check_deps = True

# Pull "check" and "nocheck" from argument list, if present, to play
# nicely with Distutils setup.
try:
    sys.argv.remove('check')
except ValueError:
    pass
try:
    sys.argv.remove('nocheck')
except ValueError:
    pass

if check_deps:
    print "Checking for dependencies..."

    # Python package dependencies
    try:
        import numpy
    except:
        print 'ERROR: NumPy not found.'
        raise
    try:
        import scipy
    except:
        print 'ERROR: SciPy not found.'
        raise
    try:
        import cvxopt
    except:
        print 'ERROR: CVXOPT not found.'
        raise
    try:
        import matplotlib
    except:
        print 'ERROR: matplotlib not found.'
        raise

    # Other dependencies
    for (dep_key, dep_val) in other_depends.items():
        if not dep_val[0]():
            print dep_val[1]
            raise Exception('Failed dependency: '+dep_key)

    # Optional stuff
    for (opt_key, opt_val) in optionals.items():
        print 'Probing for optional '+opt_key+'...'
        if opt_val[0]():
            print opt_val[1]
        else:
            print opt_val[2]


if perform_setup:
    setup(name = 'tulip',
<<<<<<< HEAD
          version = '0.4',
=======
          version = '0.4a',
>>>>>>> 0d456085
          description = 'Temporal Logic Planning (TuLiP) Toolbox',
          author = 'Caltech Control and Dynamical Systems',
          author_email = 'murray@cds.caltech.edu',
          url = 'http://tulip-control.sourceforge.net',
          license = 'BSD',
          requires = ['numpy', 'scipy', 'cvxopt', 'matplotlib'],
          packages = ['tulip'],
          package_dir = {'tulip' : 'tulip'},
          package_data={'tulip': ['matlab/*.m', 'jtlv_grgame.jar', 'polytope/*.py']},
          scripts = ['tools/aut2dot','tools/aut2gexf','tools/trim_aut']
          )<|MERGE_RESOLUTION|>--- conflicted
+++ resolved
@@ -187,11 +187,7 @@
 
 if perform_setup:
     setup(name = 'tulip',
-<<<<<<< HEAD
-          version = '0.4',
-=======
           version = '0.4a',
->>>>>>> 0d456085
           description = 'Temporal Logic Planning (TuLiP) Toolbox',
           author = 'Caltech Control and Dynamical Systems',
           author_email = 'murray@cds.caltech.edu',
