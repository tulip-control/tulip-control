--- conflicted
+++ resolved
@@ -75,8 +75,6 @@
 # "install" is given, unless both "install" and "nocheck" are given
 # (but typical users do not need "nocheck").
 
-<<<<<<< HEAD
-=======
 gr1c_msg = 'gr1c not found or of version prior to ' +\
     ".".join([str(vs) for vs in GR1C_MIN_VERSION]) +\
     '.\n' +\
@@ -85,7 +83,6 @@
     'Consult installation instructions for gr1c at http://scottman.net/2012/gr1c\n' +\
     'or the TuLiP User\'s Guide about alternatives.'
 
->>>>>>> 81686685
 # You *must* have these to run TuLiP.  Each item in other_depends must
 # be treated specially; thus other_depends is a dictionary with
 #
@@ -94,34 +91,6 @@
 #   values : list of callable and string, which is printed on failure
 #           (i.e. package not found); we interpret the return value
 #           True to be success, and False failure.
-<<<<<<< HEAD
-other_depends = dict()
-
-java_msg = (
-    'java not found.\n'
-    "The jtlv synthesis tool included in the tulip distribution\n"
-    'will not be able to run. Unless `gr1c` or `slugs` is installed,\n'
-    'it will not be possible to solve games.')
-glpk_msg = (
-    'GLPK seems to be missing\n'
-    'and thus apparently not used by your installation of CVXOPT.\n'
-    'If you\'re interested, see http://www.gnu.org/s/glpk/')
-gr1c_msg = (
-    'gr1c not found or of version prior to '
-    ".".join([str(vs) for vs in GR1C_MIN_VERSION]) +
-    '.\n'
-    'If you\'re interested in a GR(1) synthesis tool besides JTLV,\n'
-    'see http://scottman.net/2012/gr1c')
-mpl_msg = (
-    'matplotlib not found.\n'
-    'For many graphics drawing features in TuLiP, you must install\n'
-    'matplotlib (http://matplotlib.org/).')
-pydot_msg = (
-    'pydot not found.\n'
-    'Several graph image file creation and dot (http://www.graphviz.org/)\n'
-    'export routines will be unavailable unless you install\n'
-    'pydot (http://code.google.com/p/pydot/).')
-=======
 other_depends = {'gr1c' : [check_gr1c, 'gr1c found.', gr1c_msg]}
 
 glpk_msg = 'GLPK seems to be missing\n' +\
@@ -140,7 +109,6 @@
     'Several graph image file creation and dot (http://www.graphviz.org/)\n' +\
     'export routines will be unavailable unless you install\n' +\
     'pydot (http://code.google.com/p/pydot/).'
->>>>>>> 81686685
 
 # These are nice to have but not necessary. Each item is of the form
 #
@@ -149,14 +117,8 @@
 #           success, second printed on failure (i.e. package not
 #           found); we interpret the return value True to be success,
 #           and False failure.
-<<<<<<< HEAD
-optionals = {'java': [check_java, 'Java found.', java_msg],
-             'glpk' : [check_glpk, 'GLPK found.', glpk_msg],
-             'gr1c' : [check_gr1c, 'gr1c found.', gr1c_msg],
-=======
 optionals = {'glpk' : [check_glpk, 'GLPK found.', glpk_msg],
              'java': [check_java, 'Java  found.', java_msg],
->>>>>>> 81686685
              'matplotlib' : [check_mpl, 'matplotlib found.', mpl_msg],
              'pydot' : [check_pydot, 'pydot found.', pydot_msg]}
 
