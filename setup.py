#!/usr/bin/env python

from distutils.core import setup


###########################################
# Dependency or optional-checking functions
###########################################
# (see notes below.)

def check_graphlibs():
    """Check for presence of graph packages: python-graph."""
    try:
        import pygraph
    except ImportError:
        print 'python-graph not found. If you\'re interested, see http://code.google.com/p/python-graph/'
        print 'Some methods for the Automaton class will not be available.'

    # Dud return value to conform to typical behavior of check_... functions.
    return True

def check_mpt():
    import subprocess

    # Check for Matlab;
    # N.B., the user might have Matlab installed despite it not being
    # visible on the system path!  If set to use MPT, this would cause
    # TuLiP, to enter an interactive processing mode, wherein the user
    # must manually invoke runDiscretizeMatlab.m
    cmd = subprocess.Popen(['which', 'matlab'],
                           stdout=subprocess.PIPE, close_fds=True)
    matlab_visible = False
    for line in cmd.stdout:
        if 'matlab' in line:
            matlab_visible = True
            break
    if not matlab_visible:
        print 'WARNING: Matlab not found, thus we cannot check for MPT.'
        return False

    cmd = subprocess.Popen(['matlab',
                            '-nodesktop',
                            '-nosplash',
                            '-nojvm',
                            '-r',
                            'if (exist(\'mpt_init\', \'file\')==2) && (exist(\'polytope\', \'file\')==2), disp \'MPT FOUND; GO TIME\'; else, disp \'NO MPT; PANIC\'; end; pause(1); exit'],
                           stdout=subprocess.PIPE, stderr=subprocess.STDOUT)
    for line in cmd.stdout:
        if 'MPT FOUND; GO TIME' in line:
            return True
    
    return False

def check_yices():
    import subprocess
    cmd = subprocess.Popen(['which', 'yices'],
                           stdout=subprocess.PIPE, close_fds=True)
    for line in cmd.stdout:
        if 'yices' in line:
            return True
    return False

def check_glpk():
    try:
        import cvxopt.glpk
    except ImportError:
        return False
    return True

def check_gephi():
    import subprocess
    cmd = subprocess.Popen(['which', 'gephi'], stdout=subprocess.PIPE)
    for line in cmd.stdout:
        if 'gephi' in line:
            return True
    return False


# Handle "check" argument to check for dependencies;
# occurs by default if "install" is given,
# unless both "install" and "nocheck" are given (but typical
# users do not need "nocheck").
#
# The behavior is such that if "check" is given as a command-line
# argument, but "install" is not, then setup (as provided by
# Distutils) is not invoked.

# You *must* have these to run TuLiP.  Each item in other_depends must
# be treated specially; thus other_depends is a dictionary with
#
#   keys   : names of dependency;

#   values : list of callable and string, which is printed on failure
#           (i.e. package not found); we interpret the return value
#           True to be success, and False failure.
other_depends = {'yices' : [check_yices, 'ERROR: Yices not found.']}

# These are nice to have but not necessary. Each item is of the form
#
#   keys   : name of optional package;
#   values : list of callable and two strings, first string printed on
#           success, second printed on failure (i.e. package not
#           found); we interpret the return value True to be success,
#           and False failure.
optionals = {'glpk' : [check_glpk, 'GLPK found.', 'GLPK seems to be missing\nand thus apparently not used by your installation of CVXOPT.\nIf you\'re interested, see http://www.gnu.org/s/glpk/'],
             'gephi' : [check_gephi, 'Gephi found.', 'Gephi seems to be missing. If you\'re interested in graph visualization, see http://gephi.org/'],
<<<<<<< HEAD
=======
             'graphlibs' : [check_graphlibs, '', ''],
>>>>>>> ba5cf013
             'MPT' : [check_mpt, 'MPT found.', 'MPT not found (and not required). If you\'re curious, see http://control.ee.ethz.ch/~mpt/']}

import sys
perform_setup = True
check_deps = False
if 'install' in sys.argv[1:] and 'nocheck' not in sys.argv[1:]:
    check_deps = True
elif 'check' in sys.argv[1:]:
    perform_setup = False
    check_deps = True

# Pull "check" and "nocheck" from argument list, if present, to play
# nicely with Distutils setup.
try:
    sys.argv.remove('check')
except ValueError:
    pass
try:
    sys.argv.remove('nocheck')
except ValueError:
    pass

if check_deps:
    print "Checking for dependencies..."

    # Python package dependencies
    try:
        import numpy
    except:
        print 'ERROR: NumPy not found.'
        raise
    try:
        import scipy
    except:
        print 'ERROR: SciPy not found.'
        raise
    try:
        import cvxopt
    except:
        print 'ERROR: CVXOPT not found.'
        raise
    try:
        import matplotlib
    except:
        print 'ERROR: matplotlib not found.'
        raise

    # Other dependencies
    for (dep_key, dep_val) in other_depends.items():
        if not dep_val[0]():
            print dep_val[1]
            raise Exception('Failed dependency: '+dep_key)

    # Optional stuff
    for (opt_key, opt_val) in optionals.items():
        print 'Probing for optional '+opt_key+'...'
        if opt_val[0]():
            print opt_val[1]
        else:
            print opt_val[2]


if perform_setup:
    setup(name = 'tulip',
          version = '0.3a',
          description = 'Temporal Logic Planning (TuLiP) Toolbox',
          author = 'Caltech Control and Dynamical Systems',
          author_email = 'murray@cds.caltech.edu',
          url = 'http://tulip-control.sourceforge.net',
          requires = ['numpy', 'scipy', 'cvxopt', 'matplotlib'],
          packages = ['tulip'],
          package_dir = {'tulip' : 'tulip'},
          package_data={'tulip': ['matlab/*.m', 'jtlv_grgame.jar', 'polytope/*.py']},
          scripts = ['tools/aut2dot','tools/aut2gexf','tools/trim_aut']
          )<|MERGE_RESOLUTION|>--- conflicted
+++ resolved
@@ -104,10 +104,7 @@
 #           and False failure.
 optionals = {'glpk' : [check_glpk, 'GLPK found.', 'GLPK seems to be missing\nand thus apparently not used by your installation of CVXOPT.\nIf you\'re interested, see http://www.gnu.org/s/glpk/'],
              'gephi' : [check_gephi, 'Gephi found.', 'Gephi seems to be missing. If you\'re interested in graph visualization, see http://gephi.org/'],
-<<<<<<< HEAD
-=======
              'graphlibs' : [check_graphlibs, '', ''],
->>>>>>> ba5cf013
              'MPT' : [check_mpt, 'MPT found.', 'MPT not found (and not required). If you\'re curious, see http://control.ee.ethz.ch/~mpt/']}
 
 import sys
